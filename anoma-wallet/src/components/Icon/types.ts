--- conflicted
+++ resolved
@@ -4,16 +4,13 @@
   HelpCircle,
   Moon,
   Sun,
-<<<<<<< HEAD
   Key,
   ChevronUp,
   ChevronRight,
   ChevronDown,
   ChevronLeft,
-=======
   EyeHidden,
   Eye,
->>>>>>> 5d1995d5
 }
 
 export enum IconSize {
