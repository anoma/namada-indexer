import { ComponentType } from "react";
import { ReactComponent as HelpCircleDark } from "./assets/help-circle-dark.svg";
import { ReactComponent as MoonDark } from "./assets/moon-dark.svg";
import { ReactComponent as SunDark } from "./assets/sun-dark.svg";
<<<<<<< HEAD
import { ReactComponent as Key } from "./assets/key.svg";
import { ReactComponent as ChevronUp } from "./assets/chevron-up.svg";
import { ReactComponent as ChevronRight } from "./assets/chevron-right.svg";
import { ReactComponent as ChevronDown } from "./assets/chevron-down.svg";
import { ReactComponent as ChevronLeft } from "./assets/chevron-left.svg";
=======
import { ReactComponent as EyeDark } from "./assets/eye-dark.svg";
import { ReactComponent as EyeHiddenDark } from "./assets/eye-hidden-dark.svg"
>>>>>>> 5d1995d5

import { IconName, IconSize } from "./types";

import { IconContainer, StyledIcon } from "./icon.components";

export type ImageProps = {
  // Name of the icon, matching with the source files
  iconName: IconName;
  // S, M, L, if none passed the size is M
  iconSize?: IconSize;
  // override for the stroke line of the icon
  strokeColorOverride?: string;
  // for certain icons we might want to override the fill
  fillColorOverride?: string;
};

// dark theme icons
const icons: Record<IconName, ComponentType> = {
  [IconName.HelpCircle]: HelpCircleDark,
  [IconName.Moon]: MoonDark,
  [IconName.Sun]: SunDark,
<<<<<<< HEAD
  [IconName.Key]: Key,
  [IconName.ChevronUp]: ChevronUp,
  [IconName.ChevronRight]: ChevronRight,
  [IconName.ChevronDown]: ChevronDown,
  [IconName.ChevronLeft]: ChevronLeft,
=======
  [IconName.Eye]: EyeDark,
  [IconName.EyeHidden]: EyeHiddenDark,
>>>>>>> 5d1995d5
};

/**
 * Icons are returned in the correct color based on the color scheme dark/light
 * stroke and fill colors can be overriden if need be, in addition the parent css
 * can style them
 */
export const Icon = (props: ImageProps): JSX.Element => {
  const {
    iconName,
    iconSize = IconSize.M,
    strokeColorOverride,
    fillColorOverride,
  } = props;
  const ImageByName = icons[iconName];
  return (
    <IconContainer>
      <StyledIcon
        as={ImageByName}
        $iconSize={iconSize}
        $strokeOverride={strokeColorOverride}
        $fillColorOverride={fillColorOverride}
      />
    </IconContainer>
  );
};<|MERGE_RESOLUTION|>--- conflicted
+++ resolved
@@ -2,16 +2,13 @@
 import { ReactComponent as HelpCircleDark } from "./assets/help-circle-dark.svg";
 import { ReactComponent as MoonDark } from "./assets/moon-dark.svg";
 import { ReactComponent as SunDark } from "./assets/sun-dark.svg";
-<<<<<<< HEAD
 import { ReactComponent as Key } from "./assets/key.svg";
 import { ReactComponent as ChevronUp } from "./assets/chevron-up.svg";
 import { ReactComponent as ChevronRight } from "./assets/chevron-right.svg";
 import { ReactComponent as ChevronDown } from "./assets/chevron-down.svg";
 import { ReactComponent as ChevronLeft } from "./assets/chevron-left.svg";
-=======
 import { ReactComponent as EyeDark } from "./assets/eye-dark.svg";
 import { ReactComponent as EyeHiddenDark } from "./assets/eye-hidden-dark.svg"
->>>>>>> 5d1995d5
 
 import { IconName, IconSize } from "./types";
 
@@ -33,16 +30,13 @@
   [IconName.HelpCircle]: HelpCircleDark,
   [IconName.Moon]: MoonDark,
   [IconName.Sun]: SunDark,
-<<<<<<< HEAD
   [IconName.Key]: Key,
   [IconName.ChevronUp]: ChevronUp,
   [IconName.ChevronRight]: ChevronRight,
   [IconName.ChevronDown]: ChevronDown,
   [IconName.ChevronLeft]: ChevronLeft,
-=======
   [IconName.Eye]: EyeDark,
   [IconName.EyeHidden]: EyeHiddenDark,
->>>>>>> 5d1995d5
 };
 
 /**
