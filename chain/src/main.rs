use std::collections::HashSet;
use std::convert::identity;
use std::sync::Arc;

use anyhow::Context;
use chain::app_state::AppState;
use chain::config::AppConfig;
use chain::repository;
use chain::services::namada::{
    query_all_balances, query_all_bonds_and_unbonds, query_all_proposals,
    query_bonds, query_last_block_height, query_tokens,
};
use chain::services::{
    db as db_service, namada as namada_service,
    tendermint as tendermint_service,
};
use chrono::{NaiveDateTime, Utc};
use clap::Parser;
use deadpool_diesel::postgres::Object;
use namada_sdk::time::DateTimeUtc;
use orm::migrations::run_migrations;
use repository::pgf as namada_pgf_repository;
use shared::block::Block;
use shared::block_result::BlockResult;
use shared::checksums::Checksums;
use shared::crawler::crawl;
use shared::crawler_state::ChainCrawlerState;
use shared::error::{AsDbError, AsRpcError, ContextDbInteractError, MainError};
use shared::id::Id;
use shared::token::Token;
use shared::utils::BalanceChange;
use shared::validator::ValidatorSet;
use tendermint_rpc::endpoint::block::Response as TendermintBlockResponse;
use tendermint_rpc::HttpClient;
use tokio_retry::strategy::{jitter, ExponentialBackoff};
use tokio_retry::Retry;

#[tokio::main]
async fn main() -> Result<(), MainError> {
    let config = AppConfig::parse();

    let client = HttpClient::new(config.tendermint_url.as_str()).unwrap();

    let mut checksums = Checksums::default();
    for code_path in Checksums::code_paths() {
        let code = namada_service::query_tx_code_hash(&client, &code_path)
            .await
            .unwrap_or_else(|| {
                panic!("{} must be defined in namada storage.", code_path)
            });
        checksums.add(code_path, code.to_lowercase());
    }

    config.log.init();

    let client = Arc::new(client);

    let app_state = AppState::new(config.database_url).into_db_error()?;
    let conn = Arc::new(app_state.get_db_connection().await.into_db_error()?);

    // Run migrations
    run_migrations(&conn)
        .await
        .context_db_interact_error()
        .into_db_error()?;

<<<<<<< HEAD
    rlimit::increase_nofile_limit(10240).unwrap();
    rlimit::increase_nofile_limit(u64::MAX).unwrap();
=======
    initial_query(
        &client,
        &conn,
        checksums.clone(),
        config.initial_query_retry_time,
        config.initial_query_retry_attempts,
    )
    .await?;
>>>>>>> 59dddc71

    // See if we can start from existing crawler_state
    let crawler_state = match db_service::try_get_chain_crawler_state(&conn)
        .await
        .into_db_error()?
    {
        Some(crawler_state) => {
            tracing::info!(
                "Found chain crawler state, attempting initial crawl at block \
                 {}...",
                crawler_state.last_processed_block
            );

            // Try to run crawler_fn with the last processed block
            let crawl_result = crawling_fn(
                crawler_state.last_processed_block,
                client.clone(),
                conn.clone(),
                checksums.clone(),
            )
            .await;

            match crawl_result {
                Err(MainError::RpcError) => {
                    // If there was an RpcError, it likely means the block was
                    // pruned from the node. We need to do
                    // an initial_query in that case.
                    tracing::error!(
                        "Failed to query block {}, starting from \
                         initial_query ...",
                        crawler_state.last_processed_block,
                    );
                    None
                }
                Err(_) => {
                    // If any other type of error occurred, we should not
                    // increment last_processed_block but
                    // crawl from there without initial_query
                    tracing::info!(
                        "Initial crawl had an error (not RpcError), \
                         continuing from block {}...",
                        crawler_state.last_processed_block
                    );
                    Some(crawler_state)
                }
                Ok(_) => {
                    // If the crawl was successful, increment last_processed
                    // block and continue from there.
                    let next_block = crawler_state.last_processed_block + 1;
                    tracing::info!(
                        "Initial crawl was successful, continuing from block \
                         {}...",
                        next_block
                    );
                    Some(ChainCrawlerState {
                        last_processed_block: next_block,
                        ..crawler_state
                    })
                }
            }
        }
        None => {
            tracing::info!(
                "No chain crawler state found, starting from initial_query..."
            );
            None
        }
    };

    // Handle cases where we need to perform initial query
    let crawler_state = match crawler_state {
        Some(state) => state,
        None => {
            initial_query(
                &client,
                &conn,
                config.initial_query_retry_time,
                config.initial_query_retry_attempts,
            )
            .await?;

            db_service::get_chain_crawler_state(&conn)
                .await
                .into_db_error()?
        }
    };

    crawl(
        move |block_height| {
            crawling_fn(
                block_height,
                client.clone(),
                conn.clone(),
                checksums.clone(),
            )
        },
        crawler_state.last_processed_block,
        Some(1000),
    )
    .await
}

async fn crawling_fn(
    block_height: u32,
    client: Arc<HttpClient>,
    conn: Arc<Object>,
    checksums: Checksums,
) -> Result<(), MainError> {
    let should_process = can_process(block_height, client.clone()).await?;

    if !should_process {
        let timestamp = Utc::now().naive_utc();
        update_crawler_timestamp(&conn, timestamp).await?;

        tracing::trace!(
            block = block_height,
            "Block does not exist yet, waiting...",
        );

        return Err(MainError::NoAction);
    }

    tracing::debug!(block = block_height, "Query first block in epoch...");
    let first_block_in_epoch =
        namada_service::get_first_block_in_epoch(&client)
            .await
            .into_rpc_error()?;

    let (block, tm_block_response, epoch) =
        get_block(block_height, &client, checksums).await?;

    tracing::debug!(
        block = block_height,
        txs = block.transactions.len(),
        "Deserialized {} txs...",
        block.transactions.len()
    );

    let native_token = namada_service::get_native_token(&client)
        .await
        .into_rpc_error()?;

    let ibc_tokens = block
        .ibc_tokens()
        .into_iter()
        .map(Token::Ibc)
        .collect::<Vec<Token>>();

    let addresses = block.addresses_with_balance_change(&native_token);
<<<<<<< HEAD

    let pgf_receipient_addresses = if first_block_in_epoch.eq(&block_height) {
        conn.interact(move |conn| {
            namada_pgf_repository::get_pgf_receipients_balance_changes(
                conn,
                &native_token,
            )
        })
        .await
        .context_db_interact_error()
        .and_then(identity)
        .into_db_error()?
    } else {
        HashSet::default()
    };

    let all_balance_changed_addresses = pgf_receipient_addresses
        .union(&addresses)
        .cloned()
        .collect::<HashSet<_>>();

    let balances = namada_service::query_balance(
        &client,
        &all_balance_changed_addresses,
        block_height,
    )
    .await
    .into_rpc_error()?;
    tracing::info!("Updating balance for {} addresses...", addresses.len());
=======

    let block_proposer_address = block
        .header
        .proposer_address_namada
        .as_ref()
        .map(|address| BalanceChange {
            address: Id::Account(address.clone()),
            token: Token::Native(native_token.clone()),
        });

    let all_balance_changed_addresses = addresses
        .iter()
        .chain(block_proposer_address.iter())
        .cloned()
        .collect::<HashSet<_>>();

    let balances = namada_service::query_balance(
        &client,
        &all_balance_changed_addresses,
        block_height,
    )
    .await
    .into_rpc_error()?;

    tracing::debug!(
        block = block_height,
        addresses = all_balance_changed_addresses.len(),
        "Updating balance for {} addresses...",
        all_balance_changed_addresses.len()
    );
>>>>>>> 59dddc71

    let next_governance_proposal_id =
        namada_service::query_next_governance_id(&client, block_height)
            .await
            .into_rpc_error()?;

    let proposals = block.governance_proposal(next_governance_proposal_id);
    tracing::debug!(
        block = block_height,
        "Creating {} governance proposals...",
        proposals.len()
    );

    let proposals_with_tally =
        namada_service::query_tallies(&client, proposals)
            .await
            .into_rpc_error()?;

    let proposals_votes = block.governance_votes();
    tracing::debug!(
        block = block_height,
        "Creating {} governance votes...",
        proposals_votes.len()
    );

    let validators = block.new_validators();
    let validator_set = ValidatorSet {
        validators: validators.clone(),
        epoch,
    };

    let validators_state_change = block.update_validators_state();
    tracing::debug!(
        "Updating {} validators state",
        validators_state_change.len()
    );

    let addresses = block.bond_addresses();
    let bonds = query_bonds(&client, addresses).await.into_rpc_error()?;
    tracing::debug!(
        block = block_height,
        "Updating bonds for {} addresses",
        bonds.len()
    );

    let bonds_updates = bonds
        .iter()
        .cloned()
        .filter_map(|(_, _, bond)| bond)
        .collect::<Vec<_>>();

    let removed_bonds_addresses = bonds
        .iter()
        .cloned()
        .map(|(source, validator, _)| (source, validator))
        .collect::<Vec<(Id, Id)>>();

    let addresses = block.unbond_addresses();
    let unbonds = namada_service::query_unbonds(&client, addresses)
        .await
        .into_rpc_error()?;
    tracing::debug!(
        block = block_height,
        "Updating unbonds for {} addresses",
        unbonds.len()
    );

    let withdraw_addreses = block.withdraw_addresses();

    let revealed_pks = block.revealed_pks();
    tracing::debug!(
        block = block_height,
        "Updating revealed pks for {} addresses",
        revealed_pks.len()
    );

    let metadata_change = block.validator_metadata();

    let reward_claimers = block.pos_rewards();

    let timestamp_in_sec = DateTimeUtc::now().0.timestamp();

    let crawler_state = ChainCrawlerState {
        last_processed_block: block_height,
        last_processed_epoch: epoch,
        first_block_in_epoch,
        timestamp: timestamp_in_sec,
    };

    tracing::info!(
        txs = block.transactions.len(),
        ibc_tokens = ibc_tokens.len(),
        balance_changes = balances.len(),
        proposals = proposals_with_tally.len(),
        votes = proposals_votes.len(),
        validators = validators.len(),
        bonds = bonds_updates.len(),
        unbonds = unbonds.len(),
        withdraws = withdraw_addreses.len(),
        claimed_rewards = reward_claimers.len(),
        revealed_pks = revealed_pks.len(),
        validator_state = validators_state_change.len(),
        epoch = epoch,
        first_block_in_epoch = first_block_in_epoch,
        block = block_height,
        "Queried block successfully",
    );

    conn.interact(move |conn| {
        conn.build_transaction()
            .read_write()
            .run(|transaction_conn| {
                repository::balance::insert_tokens(
                    transaction_conn,
                    ibc_tokens,
                )?;

                repository::block::upsert_block(
                    transaction_conn,
                    block,
                    tm_block_response,
                )?;

                repository::balance::insert_balances(
                    transaction_conn,
                    balances,
                )?;

                repository::gov::insert_proposals(
                    transaction_conn,
                    proposals_with_tally,
                )?;
                repository::gov::insert_votes(
                    transaction_conn,
                    proposals_votes,
                )?;

                repository::pos::upsert_validators(
                    transaction_conn,
                    validator_set,
                )?;

                repository::pos::upsert_validator_state(
                    transaction_conn,
                    validators_state_change,
                )?;

                // We first remove all the bonds and then insert the new ones
                repository::pos::clear_bonds(
                    transaction_conn,
                    removed_bonds_addresses,
                )?;
                repository::pos::insert_bonds(transaction_conn, bonds_updates)?;

                repository::pos::insert_unbonds(transaction_conn, unbonds)?;
                repository::pos::remove_withdraws(
                    transaction_conn,
                    epoch,
                    withdraw_addreses,
                )?;

                repository::pos::delete_claimed_rewards(
                    transaction_conn,
                    reward_claimers,
                )?;

                repository::pos::update_validator_metadata(
                    transaction_conn,
                    metadata_change,
                )?;

                repository::revealed_pk::insert_revealed_pks(
                    transaction_conn,
                    revealed_pks,
                )?;

                repository::crawler_state::upsert_crawler_state(
                    transaction_conn,
                    crawler_state,
                )?;

                anyhow::Ok(())
            })
    })
    .await
    .context_db_interact_error()
    .into_db_error()?
    .context("Commit block db transaction error")
    .into_db_error()?;

    tracing::info!(block = block_height, "Inserted block into database",);

    Ok(())
}

async fn initial_query(
    client: &HttpClient,
    conn: &Object,
    checksums: Checksums,
    retry_time: u64,
    retry_attempts: usize,
) -> Result<(), MainError> {
    let retry_strategy = ExponentialBackoff::from_millis(retry_time)
        .map(jitter)
        .take(retry_attempts);
    Retry::spawn(retry_strategy, || {
        try_initial_query(client, conn, checksums.clone())
    })
    .await
}

async fn try_initial_query(
    client: &HttpClient,
    conn: &Object,
    checksums: Checksums,
) -> Result<(), MainError> {
    tracing::debug!("Querying initial data...");
    let block_height =
        query_last_block_height(client).await.into_rpc_error()?;

    let first_block_in_epoch = namada_service::get_first_block_in_epoch(client)
        .await
        .into_rpc_error()?;

    let (block, tm_block_response, epoch) =
        get_block(block_height, client, checksums.clone()).await?;

    let tokens = query_tokens(client).await.into_rpc_error()?;

    // This can sometimes fail if the last block height in the node has moved
    // forward after we queried for it. In that case, query_all_balances
    // returns an Err indicating that it can only be used for
    // the last block. This function will be retried in that case.
    let balances = query_all_balances(client, block_height)
        .await
        .into_rpc_error()?;

    tracing::debug!(block = block_height, "Querying validators set...");
    let pipeline_length = namada_service::query_pipeline_length(client)
        .await
        .into_rpc_error()?;
    // We need to add pipeline_length to the epoch as it is possible to bond in
    // advance
    let validator_set = namada_service::get_validator_set_at_epoch(
        client,
        epoch + pipeline_length as u32,
    )
    .await
    .into_rpc_error()?;

    tracing::debug!(block = block_height, "Querying bonds and unbonds...",);
    let (bonds, unbonds) = query_all_bonds_and_unbonds(client, None, None)
        .await
        .into_rpc_error()?;

    tracing::debug!(block = block_height, "Querying proposals...");
    let proposals = query_all_proposals(client).await.into_rpc_error()?;
    let proposals_with_tally =
        namada_service::query_tallies(client, proposals.clone())
            .await
            .into_rpc_error()?;

    let proposals_votes = namada_service::query_all_votes(
        client,
        proposals.iter().map(|p| p.id).collect(),
    )
    .await
    .into_rpc_error()?;

    let timestamp = DateTimeUtc::now().0.timestamp();

    let crawler_state = ChainCrawlerState {
        last_processed_block: block_height,
        last_processed_epoch: epoch,
        first_block_in_epoch,
        timestamp,
    };

    tracing::info!(block = block_height, "Inserting initial data...");

    conn.interact(move |conn| {
        conn.build_transaction()
            .read_write()
            .run(|transaction_conn| {
                repository::balance::insert_tokens(transaction_conn, tokens)?;

                repository::block::upsert_block(
                    transaction_conn,
                    block,
                    tm_block_response,
                )?;

                tracing::debug!(
                    block = block_height,
                    "Inserting {} balances...",
                    balances.len()
                );
                repository::balance::insert_balances(
                    transaction_conn,
                    balances,
                )?;

                repository::gov::insert_proposals(
                    transaction_conn,
                    proposals_with_tally,
                )?;

                repository::gov::insert_votes(
                    transaction_conn,
                    proposals_votes,
                )?;

                repository::pos::upsert_validators(
                    transaction_conn,
                    validator_set,
                )?;

                repository::pos::insert_bonds(transaction_conn, bonds)?;
                repository::pos::insert_unbonds(transaction_conn, unbonds)?;

                repository::crawler_state::upsert_crawler_state(
                    transaction_conn,
                    crawler_state,
                )?;

                anyhow::Ok(())
            })
    })
    .await
    .context_db_interact_error()
    .and_then(identity)
    .into_db_error()
}

async fn can_process(
    block_height: u32,
    client: Arc<HttpClient>,
) -> Result<bool, MainError> {
    let last_block_height = namada_service::query_last_block_height(&client)
        .await
        .map_err(|e| {
            tracing::error!(
                "Failed to query Namada's last committed block: {}",
                e
            );
            MainError::RpcError
        })?;

    Ok(last_block_height >= block_height)
}

async fn update_crawler_timestamp(
    conn: &Object,
    timestamp: NaiveDateTime,
) -> Result<(), MainError> {
    conn.interact(move |transaction_conn| {
        repository::crawler_state::update_crawler_timestamp(
            transaction_conn,
            timestamp,
        )?;

        anyhow::Ok(())
    })
    .await
    .context_db_interact_error()
    .and_then(identity)
    .into_db_error()
}

async fn get_block(
    block_height: u32,
    client: &HttpClient,
    checksums: Checksums,
) -> Result<(Block, TendermintBlockResponse, u32), MainError> {
    tracing::debug!(block = block_height, "Query block...");
    let tm_block_response =
        tendermint_service::query_raw_block_at_height(client, block_height)
            .await
            .into_rpc_error()?;
    tracing::debug!(
        block = block_height,
        "Raw block contains {} txs...",
        tm_block_response.block.data.len()
    );

    tracing::debug!(block = block_height, "Query block results...");
    let tm_block_results_response =
        tendermint_service::query_raw_block_results_at_height(
            client,
            block_height,
        )
        .await
        .into_rpc_error()?;
    let block_results = BlockResult::from(tm_block_results_response);

    tracing::debug!(block = block_height, "Query epoch...");
    let epoch = namada_service::get_epoch_at_block_height(client, block_height)
        .await
        .into_rpc_error()?;

    let proposer_address_namada = namada_service::get_validator_namada_address(
        client,
        &Id::from(&tm_block_response.block.header.proposer_address),
    )
    .await
    .into_rpc_error()?;

    tracing::info!(
        block = block_height,
        tm_address = tm_block_response.block.header.proposer_address.to_string(),
        namada_address = ?proposer_address_namada,
        "Got block proposer address"
    );

    let block = Block::from(
        &tm_block_response,
        &block_results,
        &proposer_address_namada,
        checksums,
        epoch,
        block_height,
    );

    Ok((block, tm_block_response, epoch))
}<|MERGE_RESOLUTION|>--- conflicted
+++ resolved
@@ -64,19 +64,8 @@
         .context_db_interact_error()
         .into_db_error()?;
 
-<<<<<<< HEAD
     rlimit::increase_nofile_limit(10240).unwrap();
     rlimit::increase_nofile_limit(u64::MAX).unwrap();
-=======
-    initial_query(
-        &client,
-        &conn,
-        checksums.clone(),
-        config.initial_query_retry_time,
-        config.initial_query_retry_attempts,
-    )
-    .await?;
->>>>>>> 59dddc71
 
     // See if we can start from existing crawler_state
     let crawler_state = match db_service::try_get_chain_crawler_state(&conn)
@@ -153,6 +142,7 @@
             initial_query(
                 &client,
                 &conn,
+                checksums.clone(),
                 config.initial_query_retry_time,
                 config.initial_query_retry_attempts,
             )
@@ -226,37 +216,6 @@
         .collect::<Vec<Token>>();
 
     let addresses = block.addresses_with_balance_change(&native_token);
-<<<<<<< HEAD
-
-    let pgf_receipient_addresses = if first_block_in_epoch.eq(&block_height) {
-        conn.interact(move |conn| {
-            namada_pgf_repository::get_pgf_receipients_balance_changes(
-                conn,
-                &native_token,
-            )
-        })
-        .await
-        .context_db_interact_error()
-        .and_then(identity)
-        .into_db_error()?
-    } else {
-        HashSet::default()
-    };
-
-    let all_balance_changed_addresses = pgf_receipient_addresses
-        .union(&addresses)
-        .cloned()
-        .collect::<HashSet<_>>();
-
-    let balances = namada_service::query_balance(
-        &client,
-        &all_balance_changed_addresses,
-        block_height,
-    )
-    .await
-    .into_rpc_error()?;
-    tracing::info!("Updating balance for {} addresses...", addresses.len());
-=======
 
     let block_proposer_address = block
         .header
@@ -267,9 +226,25 @@
             token: Token::Native(native_token.clone()),
         });
 
+    let pgf_receipient_addresses = if first_block_in_epoch.eq(&block_height) {
+        conn.interact(move |conn| {
+            namada_pgf_repository::get_pgf_receipients_balance_changes(
+                conn,
+                &native_token,
+            )
+        })
+        .await
+        .context_db_interact_error()
+        .and_then(identity)
+        .into_db_error()?
+    } else {
+        HashSet::default()
+    };
+
     let all_balance_changed_addresses = addresses
         .iter()
         .chain(block_proposer_address.iter())
+        .chain(pgf_receipient_addresses.iter())
         .cloned()
         .collect::<HashSet<_>>();
 
@@ -287,7 +262,6 @@
         "Updating balance for {} addresses...",
         all_balance_changed_addresses.len()
     );
->>>>>>> 59dddc71
 
     let next_governance_proposal_id =
         namada_service::query_next_governance_id(&client, block_height)
