[workspace]
resolver = "2"

members = ["chain", "shared", "rewards", "orm", "pos", "governance", "webserver", "seeder", "parameters", "transactions", "test_helpers"]

[workspace.package]
authors = ["Heliax <hello@heliax.dev>"]
edition = "2021"
license = "GPL-3.0"
readme = "README.md"
version = "1.1.6"

[workspace.dependencies]
clokwerk = "0.4.0"
axum = { version = "0.7.2", features = ["tower-log", "http2"] }
tokio = { version = "1.0", features = ["full"] }
tower = { version = "0.4.13", features = [
    "util",
    "timeout",
    "load-shed",
    "limit",
    "buffer",
] }
tower-http = { version = "0.5.0", features = [
    "compression-full",
    "limit",
    "trace",
    "cors",
] }
tower-layer = "0.3.2"
tracing = "0.1"
tracing-subscriber = { version = "0.3", features = ["env-filter", "json"] }
serde = { version = "1.0.138", features = ["derive"] }
serde_json = "1.0"
clap = { version = "4.4.2", features = ["derive", "env"] }
uuid = { version = "1.4.1", features = ["v4", "serde"] }
reqwest = { version = "0.12.0", features = ["json", "cookies"] }
axum-macros = "0.4.1"
axum-extra = { version = "0.9.3", features = ["query"] }
chrono = { version = "0.4.30", features = ["serde"] }
async-trait = "0.1.73"
anyhow = "1.0.75"
<<<<<<< HEAD
namada_core = { git = "https://github.com/anoma/namada", branch = "fraccaman/rpc-pgf-payments" }
namada_sdk = { git = "https://github.com/anoma/namada", branch = "fraccaman/rpc-pgf-payments", default-features = false, features = ["std", "async-send", "download-params"] }
namada_tx = { git = "https://github.com/anoma/namada", branch = "fraccaman/rpc-pgf-payments" }
namada_governance = { git = "https://github.com/anoma/namada", branch = "fraccaman/rpc-pgf-payments" }
namada_ibc = { git = "https://github.com/anoma/namada", branch = "fraccaman/rpc-pgf-payments" }
namada_token = { git = "https://github.com/anoma/namada", branch = "fraccaman/rpc-pgf-payments" }
namada_parameters = { git = "https://github.com/anoma/namada", branch = "fraccaman/rpc-pgf-payments" }
namada_proof_of_stake = { git = "https://github.com/anoma/namada", branch = "fraccaman/rpc-pgf-payments" }
=======
namada_core = { git = "https://github.com/anoma/namada", tag = "v1.0.0" }
namada_sdk = { git = "https://github.com/anoma/namada", tag = "v1.0.0", default-features = false, features = ["std", "async-send", "download-params"] }
namada_tx = { git = "https://github.com/anoma/namada", tag = "v1.0.0" }
namada_governance = { git = "https://github.com/anoma/namada", tag = "v1.0.0" }
namada_ibc = { git = "https://github.com/anoma/namada", tag = "v1.0.0" }
namada_token = { git = "https://github.com/anoma/namada", tag = "v1.0.0" }
namada_parameters = { git = "https://github.com/anoma/namada", tag = "v1.0.0" }
namada_proof_of_stake = { git = "https://github.com/anoma/namada", tag = "v1.0.0" }
>>>>>>> 01fd6b15
tendermint = "0.38.0"
tendermint-config = "0.38.0"
tendermint-rpc = { version = "0.38.0", features = ["http-client"] }
tendermint-proto = "0.38.0"
subtle-encoding = "0.5.1"
bimap = { version = "0.6.3", features = ["serde"] }
async-stream = "0.3.5"
futures-core = "0.3.30"
futures-util = "0.3.30"
futures = "0.3.30"
smooth-operator = {git = "https://github.com/heliaxdev/smooth-operator", tag = "v0.7.0"}
tokio-stream = "0.1.15"
tokio-retry = "0.3"
thiserror = "1.0.56"
diesel_migrations = { version = "2.2.0", default-features = false, features = [
    "postgres",
] }
deadpool-diesel = { version = "0.5.0", features = ["postgres"] }
diesel = { version = "2.2.0", features = [
    "postgres",
    "serde_json",
    "numeric",
    "chrono",
] }
diesel-derive-enum = { version = "2.1.0", features = ["postgres"] }
orm = { path = "orm" }
test_helpers = { path = "test_helpers" }
shared = { path = "shared" }
lazy_static = "1.4.0"
validator = { version = "0.16.0", features = ["derive"] }
derive_builder = "0.12.0"
clap-verbosity-flag = "2.1.1"
duration-str = "0.7.1"
fake = { version = "2.10.0", features = ["derive"] }
rand = "0.8.5"
bigdecimal = "0.4.5"
strum = "0.26.3"
strum_macros = "0.26.3"
sha256 = "1.5.0"
rlimit = "0.10.2"<|MERGE_RESOLUTION|>--- conflicted
+++ resolved
@@ -40,25 +40,14 @@
 chrono = { version = "0.4.30", features = ["serde"] }
 async-trait = "0.1.73"
 anyhow = "1.0.75"
-<<<<<<< HEAD
-namada_core = { git = "https://github.com/anoma/namada", branch = "fraccaman/rpc-pgf-payments" }
-namada_sdk = { git = "https://github.com/anoma/namada", branch = "fraccaman/rpc-pgf-payments", default-features = false, features = ["std", "async-send", "download-params"] }
-namada_tx = { git = "https://github.com/anoma/namada", branch = "fraccaman/rpc-pgf-payments" }
-namada_governance = { git = "https://github.com/anoma/namada", branch = "fraccaman/rpc-pgf-payments" }
-namada_ibc = { git = "https://github.com/anoma/namada", branch = "fraccaman/rpc-pgf-payments" }
-namada_token = { git = "https://github.com/anoma/namada", branch = "fraccaman/rpc-pgf-payments" }
-namada_parameters = { git = "https://github.com/anoma/namada", branch = "fraccaman/rpc-pgf-payments" }
-namada_proof_of_stake = { git = "https://github.com/anoma/namada", branch = "fraccaman/rpc-pgf-payments" }
-=======
-namada_core = { git = "https://github.com/anoma/namada", tag = "v1.0.0" }
-namada_sdk = { git = "https://github.com/anoma/namada", tag = "v1.0.0", default-features = false, features = ["std", "async-send", "download-params"] }
-namada_tx = { git = "https://github.com/anoma/namada", tag = "v1.0.0" }
-namada_governance = { git = "https://github.com/anoma/namada", tag = "v1.0.0" }
-namada_ibc = { git = "https://github.com/anoma/namada", tag = "v1.0.0" }
-namada_token = { git = "https://github.com/anoma/namada", tag = "v1.0.0" }
-namada_parameters = { git = "https://github.com/anoma/namada", tag = "v1.0.0" }
-namada_proof_of_stake = { git = "https://github.com/anoma/namada", tag = "v1.0.0" }
->>>>>>> 01fd6b15
+namada_core = { git = "https://github.com/anoma/namada", branch = "main" }
+namada_sdk = { git = "https://github.com/anoma/namada", branch = "main", default-features = false, features = ["std", "async-send", "download-params"] }
+namada_tx = { git = "https://github.com/anoma/namada", branch = "main" }
+namada_governance = { git = "https://github.com/anoma/namada", branch = "main" }
+namada_ibc = { git = "https://github.com/anoma/namada", branch = "main" }
+namada_token = { git = "https://github.com/anoma/namada", branch = "main" }
+namada_parameters = { git = "https://github.com/anoma/namada", branch = "main" }
+namada_proof_of_stake = { git = "https://github.com/anoma/namada", branch = "main" }
 tendermint = "0.38.0"
 tendermint-config = "0.38.0"
 tendermint-rpc = { version = "0.38.0", features = ["http-client"] }
