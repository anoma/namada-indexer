import {
  Action,
  configureStore,
  EnhancedStore,
  ThunkAction,
} from "@reduxjs/toolkit";
import storage from "redux-persist/lib/storage";
import { combineReducers } from "redux";
import { persistReducer } from "redux-persist";
import { encryptTransform } from "redux-persist-transform-encrypt";
import thunk from "redux-thunk";
<<<<<<< HEAD
import { accountsReducer, transfersReducer, channelsReducer } from "slices";
=======
import { accountsReducer, transfersReducer, settingsReducer } from "slices";
>>>>>>> 0cc20719
import { LocalStorageKeys } from "App/types";

const reducers = combineReducers({
  accounts: accountsReducer,
  transfers: transfersReducer,
<<<<<<< HEAD
  channels: channelsReducer,
=======
  settings: settingsReducer,
>>>>>>> 0cc20719
});

type StoreFactory = (secretKey: string) => EnhancedStore;

const makeStore: StoreFactory = (secretKey) => {
  const { REACT_APP_LOCAL, NODE_ENV } = process.env;

  // Append to our store name to support multiple environments
  const POSTFIX =
    NODE_ENV === "development" ? (REACT_APP_LOCAL ? "-local" : "-dev") : "";

  const persistConfig = {
    key: `${LocalStorageKeys.Persist}${POSTFIX}`,
    storage,
    // Only persist data in whitelist:
<<<<<<< HEAD
    whitelist: ["accounts", "transfers", "channels"],
=======
    whitelist: ["accounts", "transfers", "settings"],
>>>>>>> 0cc20719
    transforms: [
      encryptTransform({
        secretKey,
        onError: function (error) {
          // Handle the error.
          console.error(error);
        },
      }),
    ],
  };

  const persistedReducer = persistReducer(persistConfig, reducers);

  return configureStore({
    reducer: persistedReducer,
    devTools: NODE_ENV !== "production",
    middleware: [thunk],
  });
};

export type AppStore = ReturnType<typeof makeStore>;
export type AppState = ReturnType<AppStore["getState"]>;
export type AppThunk<ReturnType = void> = ThunkAction<
  ReturnType,
  AppState,
  unknown,
  Action
>;
export type AppDispatch = ReturnType<AppStore["dispatch"]>;

export default makeStore;<|MERGE_RESOLUTION|>--- conflicted
+++ resolved
@@ -9,21 +9,19 @@
 import { persistReducer } from "redux-persist";
 import { encryptTransform } from "redux-persist-transform-encrypt";
 import thunk from "redux-thunk";
-<<<<<<< HEAD
-import { accountsReducer, transfersReducer, channelsReducer } from "slices";
-=======
-import { accountsReducer, transfersReducer, settingsReducer } from "slices";
->>>>>>> 0cc20719
+import {
+  accountsReducer,
+  transfersReducer,
+  settingsReducer,
+  channelsReducer,
+} from "slices";
 import { LocalStorageKeys } from "App/types";
 
 const reducers = combineReducers({
   accounts: accountsReducer,
   transfers: transfersReducer,
-<<<<<<< HEAD
   channels: channelsReducer,
-=======
   settings: settingsReducer,
->>>>>>> 0cc20719
 });
 
 type StoreFactory = (secretKey: string) => EnhancedStore;
@@ -39,11 +37,7 @@
     key: `${LocalStorageKeys.Persist}${POSTFIX}`,
     storage,
     // Only persist data in whitelist:
-<<<<<<< HEAD
-    whitelist: ["accounts", "transfers", "channels"],
-=======
-    whitelist: ["accounts", "transfers", "settings"],
->>>>>>> 0cc20719
+    whitelist: ["accounts", "transfers", "settings", "channels"],
     transforms: [
       encryptTransform({
         secretKey,
