import { createAsyncThunk, createSlice, PayloadAction } from "@reduxjs/toolkit";
import Config from "config";
import { Tokens, TokenType, TxResponse } from "constants/";
import { Account, RpcClient, SocketClient } from "lib";
import { NewBlockEvents } from "lib/rpc/types";
import { promiseWithTimeout, stringToHash } from "utils/helpers";
import { submitTransferTransaction } from "./transfers";

export type InitialAccount = {
  alias: string;
  tokenType: TokenType;
  address: string;
  publicKey: string;
  signingKey: string;
  establishedAddress?: string;
  zip32Address?: string;
};

export type DerivedAccount = InitialAccount & {
  id: string;
  balance: number;
  isInitializing?: boolean;
  accountInitializationError?: string;
};

type DerivedAccounts = {
  [id: string]: DerivedAccount;
};

export type AccountsState = {
  derived: DerivedAccounts;
};

const ACCOUNTS_ACTIONS_BASE = "accounts";
const { rpc } = Config;
const { network, wsNetwork } = rpc;
const { url } = network;

enum AccountThunkActions {
  FetchBalanceByAccount = "fetchBalanceByAccount",
  SubmitInitAccountTransaction = "submitInitAccountTransaction",
}

const rpcClient = new RpcClient(network);
const socketClient = new SocketClient(wsNetwork);

const LEDGER_INIT_ACCOUNT_TIMEOUT = 12000;

export const fetchBalanceByAccount = createAsyncThunk(
  `${ACCOUNTS_ACTIONS_BASE}/${AccountThunkActions.FetchBalanceByAccount}`,
  async (account: DerivedAccount) => {
    const { id, establishedAddress, tokenType } = account;
    const { address: tokenAddress = "" } = Tokens[tokenType];
    const balance = await rpcClient.queryBalance(
      tokenAddress,
      establishedAddress
    );
    return {
      id,
      balance: balance > 0 ? balance : 0,
    };
  }
);

export const submitInitAccountTransaction = createAsyncThunk(
  `${ACCOUNTS_ACTIONS_BASE}/${AccountThunkActions.SubmitInitAccountTransaction}`,
  async (account: DerivedAccount, { dispatch, rejectWithValue }) => {
    const { signingKey: privateKey, tokenType } = account;

    const epoch = await rpcClient.queryEpoch();
    const anomaAccount = await new Account().init();
    const { hash, bytes } = await anomaAccount.initialize({
      token: Tokens[tokenType].address,
      privateKey,
      epoch,
    });

    const { promise, timeoutId } = promiseWithTimeout<NewBlockEvents>(
      new Promise(async (resolve) => {
        await socketClient.broadcastTx(bytes);
        const events = await socketClient.subscribeNewBlock(hash);
        resolve(events);
      }),
      LEDGER_INIT_ACCOUNT_TIMEOUT,
      `Async actions timed out when communicating with ledger after ${
        LEDGER_INIT_ACCOUNT_TIMEOUT / 1000
      } seconds`
    );

    promise.catch((e) => {
      socketClient.disconnect();
      rejectWithValue(e);
    });

    const events = await promise;
    clearTimeout(timeoutId);
    socketClient.disconnect();

    const initializedAccounts = events[TxResponse.InitializedAccounts];
    const establishedAddress = initializedAccounts
      .map((account: string) => JSON.parse(account))
      .find((account: string[]) => account.length > 0)[0];

    const initializedAccount = {
      ...account,
      balance: 0,
      establishedAddress,
    };

<<<<<<< HEAD
    if (url.match(/testnet/) || url.match(/localhost/)) {
=======
    if (url.match(/testnet|localhost/)) {
>>>>>>> 99c33d05
      dispatch(
        submitTransferTransaction({
          account: initializedAccount,
          target: establishedAddress || "",
          amount: 1000,
          memo: "Initial funds",
          shielded: false,
          useFaucet: true,
        })
      );
    }

    return initializedAccount;
  }
);

const initialState: AccountsState = {
  derived: {},
};

const accountsSlice = createSlice({
  name: ACCOUNTS_ACTIONS_BASE,
  initialState,
  reducers: {
    addAccount: (state, action: PayloadAction<InitialAccount>) => {
      const initialAccount = action.payload;
      const { alias } = initialAccount;

      const id = stringToHash(alias);

      state.derived = {
        ...state.derived,
        [id]: {
          id: id,
          balance: 0,
          ...initialAccount,
        },
      };
    },
    setEstablishedAddress: (
      state,
      action: PayloadAction<{
        alias: string;
        establishedAddress: string;
      }>
    ) => {
      const { alias, establishedAddress } = action.payload;

      const { id } =
        Object.values(state.derived).find(
          (account) => account.alias === alias
        ) || {};

      if (id) {
        state.derived[id] = {
          ...state.derived[id],
          establishedAddress,
        };
      }
    },
    setBalance: (
      state,
      action: PayloadAction<{ id: string; balance: number }>
    ) => {
      const { id, balance } = action.payload;

      state.derived[id] = {
        ...state.derived[id],
        balance,
      };
    },
    setZip32Address: (
      state,
      action: PayloadAction<{
        id: string;
        zip32Address: string;
      }>
    ) => {
      const { id, zip32Address } = action.payload;

      state.derived[id] = {
        ...state.derived[id],
        zip32Address,
      };
    },
    removeAccount: (state, action: PayloadAction<string>) => {
      const id = action.payload;
      const { derived } = state;

      delete derived[id];
      state.derived = derived;
    },
    renameAccount: (state, action: PayloadAction<[string, string]>) => {
      const [id, newAlias] = action.payload;
      const { derived } = state;

      const account = derived[id];

      derived[id] = {
        ...account,
        alias: newAlias,
      };

      state.derived = derived;
    },
  },
  extraReducers: (builder) => {
    builder.addCase(
      fetchBalanceByAccount.fulfilled,
      (state, action: PayloadAction<{ id: string; balance: number }>) => {
        const { id, balance } = action.payload;

        state.derived[id] = {
          ...state.derived[id],
          balance,
        };
      }
    );

    builder.addCase(submitInitAccountTransaction.pending, (state, action) => {
      const account = action.meta.arg;
      const { id } = account;

      state.derived[id].isInitializing = true;
      state.derived[id].accountInitializationError = undefined;
    });

    builder.addCase(submitInitAccountTransaction.rejected, (state, action) => {
      const { meta, error } = action;
      const account = meta.arg;
      const { id } = account;

      state.derived[id].isInitializing = false;
      state.derived[id].accountInitializationError = error
        ? error.message
        : "Error initializing account";
    });

    builder.addCase(
      submitInitAccountTransaction.fulfilled,
      (state, action: PayloadAction<DerivedAccount>) => {
        const account = action.payload;
        const { id } = account;

        state.derived[id] = {
          ...account,
          isInitializing: false,
          accountInitializationError: undefined,
        };
      }
    );
  },
});

const { actions, reducer } = accountsSlice;

export const {
  addAccount,
  setEstablishedAddress,
  setZip32Address,
  removeAccount,
  renameAccount,
} = actions;

export default reducer;<|MERGE_RESOLUTION|>--- conflicted
+++ resolved
@@ -107,11 +107,7 @@
       establishedAddress,
     };
 
-<<<<<<< HEAD
-    if (url.match(/testnet/) || url.match(/localhost/)) {
-=======
     if (url.match(/testnet|localhost/)) {
->>>>>>> 99c33d05
       dispatch(
         submitTransferTransaction({
           account: initializedAccount,
