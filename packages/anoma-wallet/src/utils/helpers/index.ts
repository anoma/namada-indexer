--- conflicted
+++ resolved
@@ -91,7 +91,6 @@
   }
 };
 
-<<<<<<< HEAD
 /**
  * Create a short base58 encoded hash of a string.
  * Useful for creating URL-friendly hashes of storage
@@ -124,12 +123,11 @@
 export const stringFromTimestamp = (timestamp: number): string => {
   const datetime = DateTime.fromMillis(timestamp).toLocal();
   return datetime.toLocaleString(DateTime.DATETIME_FULL_WITH_SECONDS);
-=======
+  
 export const getParams = (
   prop?: string
 ): string | { [key: string]: string } => {
   const urlSearchParams = new URLSearchParams(window.location.search);
   const params = Object.fromEntries(urlSearchParams.entries());
   return prop ? params[prop] : params;
->>>>>>> 19f3d787
 };