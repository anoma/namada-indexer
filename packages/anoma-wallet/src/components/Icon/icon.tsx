import { ComponentType } from "react";
import { ReactComponent as HelpCircleDark } from "./assets/help-circle-dark.svg";
import { ReactComponent as MoonDark } from "./assets/moon-dark.svg";
import { ReactComponent as SunDark } from "./assets/sun-dark.svg";
import { ReactComponent as Key } from "./assets/key.svg";
import { ReactComponent as Camera } from "./assets/camera.svg";
import { ReactComponent as ChevronUp } from "./assets/chevron-up.svg";
import { ReactComponent as ChevronRight } from "./assets/chevron-right.svg";
import { ReactComponent as ChevronDown } from "./assets/chevron-down.svg";
import { ReactComponent as ChevronLeft } from "./assets/chevron-left.svg";
import { ReactComponent as EyeDark } from "./assets/eye-dark.svg";
import { ReactComponent as EyeHiddenDark } from "./assets/eye-hidden-dark.svg";
import { ReactComponent as ThumbsUp } from "./assets/thumbs-up.svg";
import { ReactComponent as Briefcase } from "./assets/briefcase.svg";
import { ReactComponent as Settings } from "./assets/settings.svg";
<<<<<<< HEAD
import { ReactComponent as PlusCircle } from "./assets/plus-circle.svg";
=======
import { ReactComponent as Info } from "./assets/info.svg";
>>>>>>> 0cc20719

import { IconName, IconSize } from "./types";
import { IconContainer, StyledIcon } from "./icon.components";

export type ImageProps = {
  // Name of the icon, matching with the source files
  iconName: IconName;
  // S, M, L, if none passed the size is M
  iconSize?: IconSize;
  // override for the stroke line of the icon
  strokeColorOverride?: string;
  // for certain icons we might want to override the fill
  fillColorOverride?: string;
};

// dark theme icons
const icons: Record<IconName, ComponentType> = {
  [IconName.HelpCircle]: HelpCircleDark,
  [IconName.Moon]: MoonDark,
  [IconName.Sun]: SunDark,
  [IconName.Key]: Key,
  [IconName.Camera]: Camera,
  [IconName.ChevronUp]: ChevronUp,
  [IconName.ChevronRight]: ChevronRight,
  [IconName.ChevronDown]: ChevronDown,
  [IconName.ChevronLeft]: ChevronLeft,
  [IconName.Eye]: EyeDark,
  [IconName.EyeHidden]: EyeHiddenDark,
  [IconName.ThumbsUp]: ThumbsUp,
  [IconName.Briefcase]: Briefcase,
  [IconName.Settings]: Settings,
<<<<<<< HEAD
  [IconName.Plus]: PlusCircle,
=======
  [IconName.Info]: Info,
>>>>>>> 0cc20719
};

/**
 * Icons are returned in the correct color based on the color scheme dark/light
 * stroke and fill colors can be overriden if need be, in addition the parent css
 * can style them
 */
export const Icon = (props: ImageProps): JSX.Element => {
  const {
    iconName,
    iconSize = IconSize.M,
    strokeColorOverride,
    fillColorOverride,
  } = props;
  const ImageByName = icons[iconName];
  return (
    <IconContainer>
      <StyledIcon
        as={ImageByName}
        $iconSize={iconSize}
        $strokeOverride={strokeColorOverride}
        $fillColorOverride={fillColorOverride}
      />
    </IconContainer>
  );
};<|MERGE_RESOLUTION|>--- conflicted
+++ resolved
@@ -13,11 +13,8 @@
 import { ReactComponent as ThumbsUp } from "./assets/thumbs-up.svg";
 import { ReactComponent as Briefcase } from "./assets/briefcase.svg";
 import { ReactComponent as Settings } from "./assets/settings.svg";
-<<<<<<< HEAD
 import { ReactComponent as PlusCircle } from "./assets/plus-circle.svg";
-=======
 import { ReactComponent as Info } from "./assets/info.svg";
->>>>>>> 0cc20719
 
 import { IconName, IconSize } from "./types";
 import { IconContainer, StyledIcon } from "./icon.components";
@@ -49,11 +46,8 @@
   [IconName.ThumbsUp]: ThumbsUp,
   [IconName.Briefcase]: Briefcase,
   [IconName.Settings]: Settings,
-<<<<<<< HEAD
   [IconName.Plus]: PlusCircle,
-=======
   [IconName.Info]: Info,
->>>>>>> 0cc20719
 };
 
 /**
