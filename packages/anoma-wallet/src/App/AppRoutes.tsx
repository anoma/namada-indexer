--- conflicted
+++ resolved
@@ -20,16 +20,7 @@
 import { TransferDetails } from "./Token/Transfers";
 import NotFound from "./NotFound";
 
-<<<<<<< HEAD
-const fakeAccounts = [
-  "fake1l7dgf0m623ayll8vdyf6n7gxm3tz7mt7x443m0",
-  "fakej3n4340m623ayll8vdyf6n7gxm3tz7mt74m5th0",
-  "fakelg45lt5m623ayll8vdyf6n7gxm3tz7mtrenrer0",
-];
-
-=======
->>>>>>> 0cc20719
-type Props = {
+    type Props = {
   store: AppStore;
   persistor: Persistor;
 };
@@ -135,7 +126,6 @@
                   <AnimatedTransition
                     elementKey={TopLevelRoute.SettingsAccounts}
                   >
-                    <SettingsAccounts />
                   </AnimatedTransition>
                 }
               />
