--- conflicted
+++ resolved
@@ -19,15 +19,8 @@
   ContentContainer,
   MotionContainer,
 } from "./App.components";
-<<<<<<< HEAD
-=======
-import { ThemeProvider } from "styled-components/macro";
-import { darkColors, lightColors, Theme } from "utils/theme";
-import { Login } from "./Login";
-import { DerivedAccount } from "slices/accounts";
 import { Session } from "lib";
 import Redirect from "./Redirect";
->>>>>>> 19f3d787
 
 // this sets the dark/light colors to theme
 export const getTheme = (isLightMode: boolean): Theme => {
