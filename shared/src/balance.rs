use std::fmt::Display;
use std::str::FromStr;

use bigdecimal::BigDecimal;
use fake::Fake;
use namada_sdk::token::{
    Amount as NamadaAmount, DenominatedAmount as NamadaDenominatedAmount,
    Denomination as NamadaDenomination,
};
use num_bigint::BigUint;

use crate::id::Id;
use crate::token::Token;

#[derive(Debug, Clone, PartialEq, Eq, Hash)]
pub struct Amount(NamadaAmount);

impl From<NamadaAmount> for Amount {
    fn from(amount: NamadaAmount) -> Amount {
        Amount(amount)
    }
}

impl From<BigDecimal> for Amount {
    fn from(amount: BigDecimal) -> Amount {
        (&amount).into()
    }
}

impl From<&BigDecimal> for Amount {
    fn from(amount: &BigDecimal) -> Amount {
        let (big_int, _scale) = amount.as_bigint_and_scale();
        let (_sign, amount_bytes) = big_int.to_bytes_le();

        let uint_bytes: [u64; 4] = {
            // interpret as uint, regardless of sign. we
            // also truncate to the first 32 bytes.
            let mut uint_bytes = [0u8; 32];
            let min_len = amount_bytes.len().min(32);

            uint_bytes[..min_len].copy_from_slice(&amount_bytes[..min_len]);

            unsafe { std::mem::transmute(uint_bytes) }
        };

        Amount(NamadaAmount::from(namada_core::uint::Uint(uint_bytes)))
    }
}

impl From<Amount> for BigDecimal {
    fn from(amount: Amount) -> BigDecimal {
        let digits: [u8; 32] = {
            let uint: namada_core::uint::Uint = amount.0.into();
            unsafe { std::mem::transmute(uint.0) }
        };
        BigDecimal::from_biguint(BigUint::from_bytes_le(&digits), 0)
    }
}

impl From<Amount> for BigDecimal {
    fn from(amount: Amount) -> BigDecimal {
        BigDecimal::from_str(&amount.0.to_string_native())
            .expect("Invalid amount")
    }
}

impl Display for Amount {
    fn fmt(&self, f: &mut std::fmt::Formatter<'_>) -> std::fmt::Result {
        write!(f, "{}", self.0)
    }
}

impl Amount {
    pub fn checked_add(&self, other: &Self) -> Option<Self> {
        self.0.checked_add(other.0).map(Self)
    }

    pub fn is_zero(&self) -> bool {
        self.0.is_zero()
    }

    pub fn fake() -> Self {
        Self(NamadaAmount::from_u64((0..10000000).fake::<u64>()))
    }

    pub fn zero() -> Self {
        Self(NamadaAmount::zero())
    }
}

pub type Denomination = u8;

pub struct DenominatedAmount(NamadaDenominatedAmount);

impl DenominatedAmount {
    pub fn native(amount: Amount) -> DenominatedAmount {
        Self(NamadaDenominatedAmount::native(amount.0))
    }

    pub fn to_string_precise(&self) -> String {
        self.0.to_string_precise()
    }
}

impl From<NamadaDenominatedAmount> for DenominatedAmount {
    fn from(amount: NamadaDenominatedAmount) -> DenominatedAmount {
        DenominatedAmount(amount)
    }
}

impl From<(Amount, Denomination)> for DenominatedAmount {
    fn from((amount, denom): (Amount, Denomination)) -> DenominatedAmount {
        DenominatedAmount(NamadaDenominatedAmount::new(
            amount.0,
            NamadaDenomination(denom),
        ))
    }
}

#[derive(Debug, Clone)]
pub struct Balance {
    pub owner: Id,
    pub token: Token,
    pub amount: Amount,
    pub height: u32,
}

pub type Balances = Vec<Balance>;

impl Balance {
    pub fn fake() -> Self {
        let address =
            namada_core::address::gen_established_address("namada-indexer");
        let token_address =
            namada_core::address::gen_established_address("namada-indexer");

        Self {
            owner: Id::Account(address.to_string()),
            token: Token::Native(Id::Account(token_address.to_string())),
            amount: Amount::fake(),
            height: (0..10000).fake::<u32>(),
        }
    }

    pub fn fake_with_token(token: Token) -> Self {
        let address =
            namada_core::address::gen_established_address("namada-indexer");

        Self {
            owner: Id::Account(address.to_string()),
            token,
            amount: Amount::fake(),
            height: 0,
        }
    }
}

<<<<<<< HEAD
#[cfg(test)]
mod tests {
    use crate::balance::{Amount, NamadaAmount};
    use bigdecimal::BigDecimal;
    use namada_sdk::token::NATIVE_MAX_DECIMAL_PLACES;
    use std::str::FromStr;
    #[test]
    fn test_bigquery_amount_round_trip_integer() {
        let bigdecimal =
            BigDecimal::from(100).with_scale(NATIVE_MAX_DECIMAL_PLACES.into());
        let amount = Amount::from(bigdecimal.clone());
        let bigdecimal_from_amount = BigDecimal::from(amount.clone());
        assert_eq!(amount, Amount::from(bigdecimal_from_amount.clone()));
        assert_eq!(bigdecimal, bigdecimal_from_amount);
    }
    #[test]
    fn test_bigquery_amount_round_trip_decimal() {
        let bigdecimal = BigDecimal::from_str("100.123456").unwrap();
        let amount = Amount::from(bigdecimal.clone());
        let bigdecimal_from_amount = BigDecimal::from(amount.clone());
        assert_eq!(amount, Amount::from(bigdecimal_from_amount.clone()));
        assert_eq!(bigdecimal, bigdecimal_from_amount);
    }
    #[test]
    fn test_amount_same_as_namada_amount_integer() {
        let amount = Amount::from(BigDecimal::from(100));
        let namada_amount = NamadaAmount::from_u64(100);
        assert_eq!(amount.0, namada_amount);
    }
    #[test]
    fn test_amount_same_as_namada_amount_decimal() {
        let amount = Amount::from(BigDecimal::from_str("100.123").unwrap());
        let namada_amount = NamadaAmount::from_string_precise("100.123")
            .expect("Invalid amount");
        assert_eq!(amount.0, namada_amount);
=======
#[derive(Debug, Clone)]
pub struct TokenSupply {
    pub address: String,
    pub epoch: i32,
    pub total: BigDecimal,
    pub effective: Option<BigDecimal>,
}

#[cfg(test)]
mod tests {
    use super::*;

    #[test]
    fn conversion_between_bigdec_and_amount() {
        let initial_amount =
            Amount(NamadaAmount::from(namada_core::uint::Uint([
                1u64, 2u64, 3u64, 4u64,
            ])));

        let initial_bigdec: BigDecimal =
            "25108406941546723056364004793593481054836439088298861789185"
                .parse()
                .unwrap();

        assert_eq!(initial_amount, Amount::from(&initial_bigdec));
        assert_eq!(BigDecimal::from(initial_amount.clone()), initial_bigdec);

        let amount_round_trip = {
            let x: BigDecimal = initial_amount.clone().into();
            let x: Amount = x.into();
            x
        };
        assert_eq!(initial_amount, amount_round_trip);

        let bigdec_round_trip = {
            let x: Amount = (&initial_bigdec).into();
            let x: BigDecimal = x.into();
            x
        };
        assert_eq!(initial_bigdec, bigdec_round_trip);
>>>>>>> 93c697c5
    }
}<|MERGE_RESOLUTION|>--- conflicted
+++ resolved
@@ -155,43 +155,6 @@
     }
 }
 
-<<<<<<< HEAD
-#[cfg(test)]
-mod tests {
-    use crate::balance::{Amount, NamadaAmount};
-    use bigdecimal::BigDecimal;
-    use namada_sdk::token::NATIVE_MAX_DECIMAL_PLACES;
-    use std::str::FromStr;
-    #[test]
-    fn test_bigquery_amount_round_trip_integer() {
-        let bigdecimal =
-            BigDecimal::from(100).with_scale(NATIVE_MAX_DECIMAL_PLACES.into());
-        let amount = Amount::from(bigdecimal.clone());
-        let bigdecimal_from_amount = BigDecimal::from(amount.clone());
-        assert_eq!(amount, Amount::from(bigdecimal_from_amount.clone()));
-        assert_eq!(bigdecimal, bigdecimal_from_amount);
-    }
-    #[test]
-    fn test_bigquery_amount_round_trip_decimal() {
-        let bigdecimal = BigDecimal::from_str("100.123456").unwrap();
-        let amount = Amount::from(bigdecimal.clone());
-        let bigdecimal_from_amount = BigDecimal::from(amount.clone());
-        assert_eq!(amount, Amount::from(bigdecimal_from_amount.clone()));
-        assert_eq!(bigdecimal, bigdecimal_from_amount);
-    }
-    #[test]
-    fn test_amount_same_as_namada_amount_integer() {
-        let amount = Amount::from(BigDecimal::from(100));
-        let namada_amount = NamadaAmount::from_u64(100);
-        assert_eq!(amount.0, namada_amount);
-    }
-    #[test]
-    fn test_amount_same_as_namada_amount_decimal() {
-        let amount = Amount::from(BigDecimal::from_str("100.123").unwrap());
-        let namada_amount = NamadaAmount::from_string_precise("100.123")
-            .expect("Invalid amount");
-        assert_eq!(amount.0, namada_amount);
-=======
 #[derive(Debug, Clone)]
 pub struct TokenSupply {
     pub address: String,
@@ -232,6 +195,5 @@
             x
         };
         assert_eq!(initial_bigdec, bigdec_round_trip);
->>>>>>> 93c697c5
     }
 }