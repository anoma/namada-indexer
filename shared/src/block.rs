--- conflicted
+++ resolved
@@ -2,16 +2,9 @@
 use std::str::FromStr;
 
 use namada_ibc::IbcMessage;
-<<<<<<< HEAD
-use namada_ibc::apps::transfer::types::packet::PacketData;
-use namada_ibc::core::channel::types::msgs::{MsgRecvPacket, PacketMsg};
-use namada_ibc::core::handler::types::msgs::MsgEnvelope;
-use namada_sdk::address::{Address, InternalAddress};
-=======
 use namada_ibc::core::channel::types::msgs::{MsgRecvPacket, PacketMsg};
 use namada_ibc::core::handler::types::msgs::MsgEnvelope;
 use namada_sdk::address::Address;
->>>>>>> 794678ea
 use namada_sdk::borsh::BorshDeserialize;
 use namada_sdk::token::Transfer;
 use subtle_encoding::hex;
@@ -698,7 +691,7 @@
             | TransactionKind::CommissionChange(_)
             | TransactionKind::RevealPk(_)
             | TransactionKind::DeactivateValidator(_)
-            | TransactionKind::Unknown
+            | TransactionKind::Unknown(_)
             | TransactionKind::UnjailValidator(_)
             | TransactionKind::MetadataChange(_)
             | TransactionKind::ReactivateValidator(_)
