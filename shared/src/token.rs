use std::fmt::Display;

<<<<<<< HEAD
use bigdecimal::BigDecimal;
=======
use serde::Serialize;
>>>>>>> 794678ea

use crate::id::Id;

#[derive(Debug, Clone, PartialEq, Eq, Hash, Serialize)]
pub struct IbcToken {
    pub address: Id,
    pub trace: Id,
}

#[derive(Debug, Clone, PartialEq, Eq, Hash, Serialize)]
pub enum Token {
    Ibc(IbcToken),
    Native(Id),
}

impl Display for Token {
    fn fmt(&self, f: &mut std::fmt::Formatter<'_>) -> std::fmt::Result {
        match self {
            Token::Ibc(token) => write!(f, "{}", token.address),
            Token::Native(token) => write!(f, "{}", token),
        }
    }
}

#[derive(Debug)]
pub struct IbcRateLimit {
    /// Address of the token in Namada
    pub address: String,
    /// Epoch of the indexed rate limit
    pub epoch: u32,
    /// Throughput limit of token `address` at epoch `epoch`
    pub throughput_limit: BigDecimal,
}<|MERGE_RESOLUTION|>--- conflicted
+++ resolved
@@ -1,10 +1,7 @@
 use std::fmt::Display;
 
-<<<<<<< HEAD
 use bigdecimal::BigDecimal;
-=======
 use serde::Serialize;
->>>>>>> 794678ea
 
 use crate::id::Id;
 
