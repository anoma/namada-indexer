--- conflicted
+++ resolved
@@ -97,21 +97,22 @@
         serde_json::to_string(&self).ok()
     }
 
-<<<<<<< HEAD
-    pub fn from(id: &str, tx_kind_name: &str, data: &[u8]) -> Self {
-=======
     pub fn from(
+        id: &str,
         tx_kind_name: &str,
         data: &[u8],
         masp_address: &Address,
     ) -> Self {
->>>>>>> 01fd6b15
         match tx_kind_name {
             "tx_transfer" => {
                 if let Ok(transfer) = Transfer::try_from_slice(data) {
                     utils::transfer_to_tx_kind(transfer, masp_address)
                 } else {
-                    TransactionKind::Unknown
+                    TransactionKind::Unknown(Some(UnknownTransaction {
+                        id: Some(id.to_string()),
+                        name: Some(tx_kind_name.to_string()),
+                        data: Some(data.to_vec()),
+                    }))
                 }
             }
             "tx_bond" => {
@@ -455,15 +456,12 @@
                         if let Some(tx_kind_name) =
                             checksums.get_name_by_id(&id)
                         {
-<<<<<<< HEAD
-                            TransactionKind::from(&id, &tx_kind_name, &tx_data)
-=======
                             TransactionKind::from(
+                                &id,
                                 &tx_kind_name,
                                 &tx_data,
                                 masp_address,
                             )
->>>>>>> 01fd6b15
                         } else {
                             TransactionKind::Unknown(Some(UnknownTransaction {
                                 id: Some(id),
