name: Check Stuff 👨‍🔧

on:
  merge_group:
  pull_request:
    branches:
      - main
      - '*-maint'
  push:
    branches:
      - main
      - '*-maint'

concurrency:
  group: ${{ github.ref }}
  cancel-in-progress: ${{ github.ref != 'refs/heads/main' }}

permissions:
  packages: write
  pages: write
  id-token: write
  contents: read

jobs:
  clippy:
    if: ${{ github.event_name == 'pull_request' || github.event_name == 'merge_group' }}
    name: Clippy
    runs-on: ubuntu-latest
    steps:
      - uses: actions/checkout@v4
      - uses: taiki-e/install-action@just
      - uses: rui314/setup-mold@v1
      - uses: heliaxdev/setup-protoc@v2
        with:
          version: "25.0"
          repo-token: ${{ secrets.GITHUB_TOKEN }}
      - uses: actions-rust-lang/setup-rust-toolchain@v1
        with:
          cache: true
      - run: just clippy

  test:
    if: ${{ github.event_name == 'pull_request' || github.event_name == 'merge_group' }}
    name: Tests
    runs-on: ubuntu-latest
    services:
      postgres:
        image: postgres:16-alpine
        env:
          POSTGRES_USER: postgres
          POSTGRES_PASSWORD: password
          PGUSER: postgres
          POSTGRES_DB: namada-indexer
        options: >-
          --health-cmd pg_isready
          --health-interval 10s
          --health-timeout 5s
          --health-retries 5
        ports:
          - 5432:5432

    steps:
      - uses: actions/checkout@v4
      - uses: taiki-e/install-action@just
      - uses: rui314/setup-mold@v1
      - uses: heliaxdev/setup-protoc@v2
        with:
          version: "25.0"
          repo-token: ${{ secrets.GITHUB_TOKEN }}
      - uses: actions-rust-lang/setup-rust-toolchain@v1
        with:
          cache: true
      - run: just test
        env:
          DATABASE_URL_TEST: postgres://postgres:password@0.0.0.0:5432

  validate-swagger:
    runs-on: ubuntu-latest
    name: Validate Swagger

    steps:
      - uses: actions/checkout@v4
      - name: Validate OpenAPI definition
        uses: swaggerexpert/swagger-editor-validate@v1
        with:
          definition-file: swagger.yml

  format:
    if: ${{ github.event_name == 'pull_request' || github.event_name == 'merge_group' }}
    name: Format
    runs-on: ubuntu-latest
    steps:
      - uses: actions/checkout@v4
      - uses: taiki-e/install-action@just
      - uses: rui314/setup-mold@v1
      - uses: heliaxdev/setup-protoc@v2
        with:
          version: "25.0"
          repo-token: ${{ secrets.GITHUB_TOKEN }}
      - uses: actions-rust-lang/setup-rust-toolchain@v1
        with:
          toolchain: nightly-2024-06-14
          components: rustfmt
          cache: true
<<<<<<< HEAD
      - run: just fmt
=======
      - run: just fmt-check
>>>>>>> 01fd6b15

  docker:
    name: Docker
    runs-on: ubuntu-latest
<<<<<<< HEAD
    if: ${{ github.event_name == 'merge_group' || github.event_name == 'pull_request' }}
=======
    # if: ${{ github.event_name == 'merge_group' || github.event_name == 'pull_request' }}
>>>>>>> 01fd6b15
    env:
      GIT_LFS_SKIP_SMUDGE: 1
      REGISTRY_URL: ghcr.io

    strategy:
      fail-fast: true
      matrix:
        docker:
          [
            { image: chain, package: chain },
            { image: governance, package: governance },
            { image: pos, package: pos },
            { image: rewards, package: rewards },
            { image: seeder, package: seeder },
            { image: webserver, package: webserver },
            { image: parameters, package: parameters },
            { image: transactions, package: transactions },
          ]

    steps:
      - name: Checkout repo
        uses: actions/checkout@v4
      - name: Set up Docker Buildx
        uses: docker/setup-buildx-action@v3
      - name: Docker meta
        id: meta
        uses: docker/metadata-action@v5
        with:
          images: ${{ env.REGISTRY_URL }}/anoma/namada-indexer
          flavor: |
            latest=auto
            prefix=${{ matrix.docker.image }}
            suffix=
          tags: |
            type=ref,event=branch,prefix=${{ matrix.docker.image }}-branch-
            type=ref,event=pr,prefix=${{ matrix.docker.image }}-pr-
      - name: Login to GHCR
        uses: docker/login-action@v3
        with:
          registry: ghcr.io
          username: ${{ github.repository_owner }}
          password: ${{ secrets.GITHUB_TOKEN }}
      - name: Build and Push
        id: push
        uses: docker/build-push-action@v5
        with:
          context: .
          file: Dockerfile
          build-args: PACKAGE=${{ matrix.docker.package }}
<<<<<<< HEAD
          push: ${{ github.event.pull_request.head.repo.full_name == 'anoma/namada-indexer' }}
=======
          push: ${{ github.event.pull_request.head.repo.full_name == 'anoma/namada-indexer' || github.event_name == 'push'  }}
>>>>>>> 01fd6b15
          tags: ${{ steps.meta.outputs.tags }}
          labels: ${{ steps.meta.outputs.labels }}
          cache-from: type=gha
          cache-to: type=gha,mode=max

  can_enqueue:
    needs: [clippy, format, docker, validate-swagger]
    if: always() && github.event_name != 'merge_group'
    permissions:
      actions: read
    runs-on: ubuntu-latest
    steps:
      - env:
          NEEDS_JSON: "${{toJSON(needs)}}"
        name: Transform outcomes
        run: |
          echo "ALL_SUCCESS=$(echo "$NEEDS_JSON" | jq '. | to_entries | map([.value.result == "success", .value.result == "skipped"] | any) | all')" >> $GITHUB_ENV
      - name: check outcomes
        run: "[ $ALL_SUCCESS == true ]"

  can_merge:
    needs: [clippy, format, docker, validate-swagger]
    if: always() && github.event_name == 'merge_group'
    permissions:
      contents: read
      pages: write
      actions: read
      id-token: write
    runs-on: ubuntu-latest
    steps:
      - env:
          NEEDS_JSON: "${{toJSON(needs)}}"
        name: Transform outcomes
        run: |
          echo "ALL_SUCCESS=$(echo "$NEEDS_JSON" | jq '. | to_entries | map([.value.result == "success", .value.result == "skipped"] | any) | all')" >> $GITHUB_ENV
      - name: check outcomes
        run: "[ $ALL_SUCCESS == true ]"<|MERGE_RESOLUTION|>--- conflicted
+++ resolved
@@ -102,20 +102,12 @@
           toolchain: nightly-2024-06-14
           components: rustfmt
           cache: true
-<<<<<<< HEAD
-      - run: just fmt
-=======
       - run: just fmt-check
->>>>>>> 01fd6b15
 
   docker:
     name: Docker
     runs-on: ubuntu-latest
-<<<<<<< HEAD
-    if: ${{ github.event_name == 'merge_group' || github.event_name == 'pull_request' }}
-=======
     # if: ${{ github.event_name == 'merge_group' || github.event_name == 'pull_request' }}
->>>>>>> 01fd6b15
     env:
       GIT_LFS_SKIP_SMUDGE: 1
       REGISTRY_URL: ghcr.io
@@ -165,11 +157,7 @@
           context: .
           file: Dockerfile
           build-args: PACKAGE=${{ matrix.docker.package }}
-<<<<<<< HEAD
-          push: ${{ github.event.pull_request.head.repo.full_name == 'anoma/namada-indexer' }}
-=======
           push: ${{ github.event.pull_request.head.repo.full_name == 'anoma/namada-indexer' || github.event_name == 'push'  }}
->>>>>>> 01fd6b15
           tags: ${{ steps.meta.outputs.tags }}
           labels: ${{ steps.meta.outputs.labels }}
           cache-from: type=gha
