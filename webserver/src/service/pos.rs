use bigdecimal::{BigDecimal, Zero};
use orm::helpers::OrderByDb;
use orm::validators::{ValidatorSortByDb, ValidatorStateDb};
use shared::parameters::Parameters;

use crate::appstate::AppState;
use crate::dto::pos::{OrderByDto, ValidatorSortFieldDto, ValidatorStateDto};
use crate::entity::pos::{
    Bond, BondStatus, MergedBond, Reward, Unbond, ValidatorWithRank, Withdraw,
};
use crate::error::pos::PoSError;
use crate::repository::chain::{ChainRepository, ChainRepositoryTrait};
use crate::repository::pos::{PosRepository, PosRepositoryTrait};
<<<<<<< HEAD
=======
use crate::response::pos::{
    Bond, BondStatus, MergedBond, MergedBondRedelegation, Reward, Unbond,
    ValidatorWithId, Withdraw,
};
>>>>>>> 2f5f8de9

#[derive(Clone)]
pub struct PosService {
    pos_repo: PosRepository,
    chain_repo: ChainRepository,
}

impl PosService {
    pub fn new(app_state: AppState) -> Self {
        Self {
            pos_repo: PosRepository::new(app_state.clone()),
            chain_repo: ChainRepository::new(app_state),
        }
    }

    pub async fn get_validators(
        &self,
        page: u64,
        states: Vec<ValidatorStateDto>,
        sort_field: Option<ValidatorSortFieldDto>,
        sort_order: Option<OrderByDto>,
    ) -> Result<(Vec<ValidatorWithRank>, u64, u64), PoSError> {
        let validator_states = states
            .into_iter()
            .map(Self::to_validator_state_db)
            .collect();
        let validator_sort_by = sort_field.map(|field| {
            let order = sort_order.unwrap_or(OrderByDto::Asc);
            Self::to_validator_sort_by_db(field, order)
        });
        let (db_validators, total_pages, total_items) = self
            .pos_repo
            .find_validators(page as i64, validator_states, validator_sort_by)
            .await
            .map_err(PoSError::Database)?;

        let validators_rank = self
            .pos_repo
            .get_validators_rank()
            .await
            .map_err(PoSError::Database)?;

        let validators = db_validators
            .into_iter()
            .map(|v| {
                let rank = validators_rank
                    .iter()
                    .position(|v_id| v_id == &v.id)
                    .map(|r| (r + 1) as i32);
                ValidatorWithRank::from(v, rank)
            })
            .collect();

        Ok((validators, total_pages as u64, total_items as u64))
    }

    pub async fn get_all_validators(
        &self,
        states: Vec<ValidatorStateDto>,
    ) -> Result<Vec<ValidatorWithRank>, PoSError> {
        let validator_states = states
            .into_iter()
            .map(Self::to_validator_state_db)
            .collect();
        let db_validators = self
            .pos_repo
            .find_all_validators(validator_states)
            .await
            .map_err(PoSError::Database)?;
        let validators_rank = self
            .pos_repo
            .get_validators_rank()
            .await
            .map_err(PoSError::Database)?;
        let validators = db_validators
            .into_iter()
            .map(|v| {
                let rank = validators_rank
                    .iter()
                    .position(|v_id| v_id == &v.id)
                    .map(|r| (r + 1) as i32);
                ValidatorWithRank::from(v, rank)
            })
            .collect();

        Ok(validators)
    }

    pub async fn get_bonds_by_address(
        &self,
        address: String,
        page: u64,
        active_at: Option<i32>,
    ) -> Result<(Vec<Bond>, u64, u64), PoSError> {
        let pos_state = self
            .pos_repo
            .get_state()
            .await
            .map_err(PoSError::Database)?;

        let (db_bonds, total_pages, total_items) = self
            .pos_repo
            .find_bonds_by_address(address, page as i64, active_at)
            .await
            .map_err(PoSError::Database)?;

        let bonds: Vec<Bond> = db_bonds
            .into_iter()
            .map(|(validator, bond)| {
                let bond_status = BondStatus::from((&bond, &pos_state));
                Bond::from(bond, bond_status, validator)
            })
            .collect();

        Ok((bonds, total_pages as u64, total_items as u64))
    }

    pub async fn get_merged_bonds_by_address(
        &self,
        address: String,
        page: u64,
    ) -> Result<(Vec<MergedBond>, u64, u64), PoSError> {
        let (db_bonds, total_pages, total_items) = self
            .pos_repo
            .find_merged_bonds_by_address(address, page as i64)
            .await
            .map_err(PoSError::Database)?;

        let chain_state = self
            .chain_repo
            .get_state()
            .await
            .map_err(PoSError::Database)?;

        let parameters_db = self
            .chain_repo
            .find_chain_parameters()
            .await
            .map_err(PoSError::Database)?;
        let parameters = Parameters::from(parameters_db.clone());

        let bonds: Vec<MergedBond> = db_bonds
            .into_iter()
            .map(|(_, validator, redelegation_end_epoch, amount)| {
                let redelegation =
                    redelegation_end_epoch.map(|redelegation_end_epoch| {
                        MergedBondRedelegation {
                            redelegation_end_epoch,
                            chain_state: chain_state.clone(),
                            min_num_of_blocks: parameters_db.min_num_of_blocks,
                            min_duration: parameters_db.min_duration,
                            slash_processing_epoch_offset: parameters
                                .slash_processing_epoch_offset()
                                as i32,
                        }
                    });

                MergedBond::from(
                    amount.unwrap_or(BigDecimal::zero()),
                    validator,
                    redelegation,
                )
            })
            .collect();

        Ok((bonds, total_pages as u64, total_items as u64))
    }

    pub async fn get_unbonds_by_address(
        &self,
        address: String,
        page: u64,
        active_at: Option<i32>,
    ) -> Result<(Vec<Unbond>, u64, u64), PoSError> {
        let (db_unbonds, total_pages, total_items) = self
            .pos_repo
            .find_unbonds_by_address(address, page as i64, active_at)
            .await
            .map_err(PoSError::Database)?;

        let chain_state = self
            .chain_repo
            .get_state()
            .await
            .map_err(PoSError::Database)?;

        let parameters = self
            .chain_repo
            .find_chain_parameters()
            .await
            .map_err(PoSError::Database)?;

        let unbonds: Vec<Unbond> = db_unbonds
            .into_iter()
            .map(|(validator, unbond)| {
                Unbond::from(
                    unbond.raw_amount,
                    unbond.withdraw_epoch,
                    validator,
                    &chain_state,
                    parameters.max_block_time,
                    parameters.min_duration,
                )
            })
            .collect();

        Ok((unbonds, total_pages as u64, total_items as u64))
    }

    pub async fn get_merged_unbonds_by_address(
        &self,
        address: String,
        page: u64,
    ) -> Result<(Vec<Unbond>, u64, u64), PoSError> {
        let chain_state = self
            .chain_repo
            .get_state()
            .await
            .map_err(PoSError::Database)?;

        let pos_state = self
            .pos_repo
            .get_state()
            .await
            .map_err(PoSError::Database)?;

        let (db_merged_unbonds, total_pages, total_items) = self
            .pos_repo
            .find_merged_unbonds_by_address(
                address,
                pos_state.last_processed_epoch,
                page as i64,
            )
            .await
            .map_err(PoSError::Database)?;

        let parameters = self
            .chain_repo
            .find_chain_parameters()
            .await
            .map_err(PoSError::Database)?;

        let unbonds: Vec<Unbond> = db_merged_unbonds
            .into_iter()
            .map(|(_, validator, raw_amount, withdraw_epoch)| {
                Unbond::from(
                    raw_amount.unwrap_or(BigDecimal::zero()),
                    withdraw_epoch,
                    validator,
                    &chain_state,
                    parameters.max_block_time,
                    parameters.min_duration,
                )
            })
            .collect();

        Ok((unbonds, total_pages as u64, total_items as u64))
    }

    pub async fn get_withdraws_by_address(
        &self,
        address: String,
        epoch: Option<u64>,
        page: u64,
    ) -> Result<(Vec<Withdraw>, u64, u64), PoSError> {
        let epoch = if let Some(epoch) = epoch {
            epoch as i32
        } else {
            self.chain_repo
                .get_state()
                .await
                .map_err(PoSError::Database)?
                .last_processed_epoch
        };

        let (db_withdraws, total_pages, total_items) = self
            .pos_repo
            .find_withdraws_by_address(address, epoch, page as i64)
            .await
            .map_err(PoSError::Database)?;

        let withdraws: Vec<Withdraw> = db_withdraws
            .into_iter()
            .map(|(validator, withdraw)| Withdraw::from(withdraw, validator))
            .collect();

        Ok((withdraws, total_pages as u64, total_items as u64))
    }

    pub async fn get_rewards_by_address(
        &self,
        address: String,
    ) -> Result<Vec<Reward>, PoSError> {
        let rewards = self
            .pos_repo
            .find_rewards_by_address(address)
            .await
            .map(|rewards| {
                rewards.into_iter().map(|(db_reward, db_validator)| {
                    Reward::from(db_reward, db_validator)
                })
            })
            .map_err(PoSError::Database)?
            .collect::<Vec<_>>();

        Ok(rewards)
    }

    pub async fn get_total_voting_power(&self) -> Result<u64, PoSError> {
        let total_voting_power_db = self
            .pos_repo
            .get_total_voting_power()
            .await
            .map(|vp| vp.map(|vp| vp as u64))
            .map_err(PoSError::Database)?;

        Ok(total_voting_power_db.unwrap_or_default())
    }

    fn to_validator_state_db(value: ValidatorStateDto) -> ValidatorStateDb {
        match value {
            ValidatorStateDto::Consensus => ValidatorStateDb::Consensus,
            ValidatorStateDto::BelowCapacity => ValidatorStateDb::BelowCapacity,
            ValidatorStateDto::BelowThreshold => {
                ValidatorStateDb::BelowThreshold
            }
            ValidatorStateDto::Inactive => ValidatorStateDb::Inactive,
            ValidatorStateDto::Jailed => ValidatorStateDb::Jailed,
            ValidatorStateDto::Unknown => ValidatorStateDb::Unknown,
        }
    }

    fn to_validator_sort_by_db(
        field: ValidatorSortFieldDto,
        order: OrderByDto,
    ) -> (ValidatorSortByDb, OrderByDb) {
        (
            match field {
                ValidatorSortFieldDto::VotingPower => {
                    ValidatorSortByDb::VotingPower
                }
                ValidatorSortFieldDto::Commission => {
                    ValidatorSortByDb::Commission
                }
                ValidatorSortFieldDto::Rank => ValidatorSortByDb::Rank,
            },
            match order {
                OrderByDto::Asc => OrderByDb::Asc,
                OrderByDto::Desc => OrderByDb::Desc,
            },
        )
    }
}<|MERGE_RESOLUTION|>--- conflicted
+++ resolved
@@ -1,23 +1,18 @@
 use bigdecimal::{BigDecimal, Zero};
 use orm::helpers::OrderByDb;
 use orm::validators::{ValidatorSortByDb, ValidatorStateDb};
+use shared::crawler_state::ChainCrawlerState;
 use shared::parameters::Parameters;
 
 use crate::appstate::AppState;
 use crate::dto::pos::{OrderByDto, ValidatorSortFieldDto, ValidatorStateDto};
 use crate::entity::pos::{
-    Bond, BondStatus, MergedBond, Reward, Unbond, ValidatorWithRank, Withdraw,
+    Bond, BondStatus, MergedBond, MergedBondRedelegation, Reward, Unbond,
+    ValidatorWithRank, Withdraw,
 };
 use crate::error::pos::PoSError;
 use crate::repository::chain::{ChainRepository, ChainRepositoryTrait};
 use crate::repository::pos::{PosRepository, PosRepositoryTrait};
-<<<<<<< HEAD
-=======
-use crate::response::pos::{
-    Bond, BondStatus, MergedBond, MergedBondRedelegation, Reward, Unbond,
-    ValidatorWithId, Withdraw,
-};
->>>>>>> 2f5f8de9
 
 #[derive(Clone)]
 pub struct PosService {
@@ -166,7 +161,21 @@
                     redelegation_end_epoch.map(|redelegation_end_epoch| {
                         MergedBondRedelegation {
                             redelegation_end_epoch,
-                            chain_state: chain_state.clone(),
+                            chain_state: ChainCrawlerState {
+                                last_processed_block: chain_state
+                                    .last_processed_block
+                                    as u32,
+                                last_processed_epoch: chain_state
+                                    .last_processed_epoch
+                                    as u32,
+                                first_block_in_epoch: chain_state
+                                    .first_block_in_epoch
+                                    as u32,
+                                timestamp: chain_state
+                                    .timestamp
+                                    .and_utc()
+                                    .timestamp(),
+                            },
                             min_num_of_blocks: parameters_db.min_num_of_blocks,
                             min_duration: parameters_db.min_duration,
                             slash_processing_epoch_offset: parameters
