--- conflicted
+++ resolved
@@ -49,13 +49,7 @@
                 .map(|crawler| CrawlersTimestamps {
                     name: crawler.name.to_string(),
                     timestamp: crawler.timestamp.and_utc().timestamp(),
-<<<<<<< HEAD
-                    last_processed_block: crawler.last_processed_block,
-=======
-                    last_processed_block_height: crawler
-                        .last_processed_block
-                        .unwrap_or(1),
->>>>>>> 01fd6b15
+                    last_processed_block_height: crawler.last_processed_block,
                 })
                 .collect::<Vec<CrawlersTimestamps>>()
         })
