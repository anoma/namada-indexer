--- conflicted
+++ resolved
@@ -19,18 +19,11 @@
 use crate::appstate::AppState;
 use crate::config::AppConfig;
 use crate::handler::{
-<<<<<<< HEAD
-    balance as balance_handlers, chain as chain_handlers,
-    crawler_state as crawler_state_handlers, gas as gas_handlers,
-    governance as gov_handlers, pgf as pgf_service, pk as pk_handlers,
-    pos as pos_handlers, transaction as transaction_handlers,
-=======
     balance as balance_handlers, block as block_handlers,
     chain as chain_handlers, crawler_state as crawler_state_handlers,
     gas as gas_handlers, governance as gov_handlers, ibc as ibc_handler,
-    pk as pk_handlers, pos as pos_handlers,
+    pgf as pgf_service, pk as pk_handlers, pos as pos_handlers,
     transaction as transaction_handlers,
->>>>>>> 59dddc71
 };
 use crate::state::common::CommonState;
 
