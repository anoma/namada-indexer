openapi: "3.0.2"
info:
  title: Namada Interface Indexer REST Api
  version: "2.4.4"
  description: "Set of API to interact with a namada indexer."
  contact:
    email: hello@heliax.dev
    url: https://github.com/anoma/namada-indexer
servers:
  - url: http://localhost:5001
  - url: https://indexer.namada.tududes.com
paths:
  /health:
    get:
      responses:
        "200":
          description: Health check
          content:
            application/json:
              schema:
                type: object
                properties:
                  commit:
                    type: string
                  version:
                    type: string
  /api/v1/ibc/rate-limits:
    get:
      summary: Get the rate limits of IBC tokens
      parameters:
        - in: query
          name: tokenAddress
          schema:
            type: integer
            minimum: 0
          description: Optional address of the token to query
        - in: query
          name: throughputLimit
          schema:
            type: integer
            minimum: 0
          description: Optional throughput limit to filter with
      responses:
        "200":
          description: List of IBC tokens and their rate limits
          content:
            application/json:
              schema:
                type: array
                items:
                  $ref: "#/components/schemas/IbcRateLimit"
  /api/v1/ibc/token-flows:
    get:
      summary: Get the withdraw and deposit rates of IBC tokens
      parameters:
        - in: query
          name: tokenAddress
          schema:
            type: integer
            minimum: 0
          description: Optional address of the token to query
      responses:
        "200":
          description: List of IBC tokens and their withdraw and deposit rates
          content:
            application/json:
              schema:
                type: array
                items:
                  $ref: "#/components/schemas/IbcTokenFlow"
  /api/v1/ibc/token-throughput/{address}:
    get:
      summary: Get the throughput of the given IBC token
      parameters:
        - in: path
          name: address
          schema:
            type: string
          required: true
          description: The address of the IBC token
      responses:
        "200":
          description: The throughput of the queried IBC token
          content:
            application/json:
              schema:
                $ref: "#/components/schemas/IbcTokenThroughput"
  /api/v1/pos/validator:
    get:
      summary: Get all validators, paginated
      parameters:
        - in: query
          name: page
          schema:
            type: integer
            minimum: 1
          description: Pagination parameter
        - in: query
          name: state
          schema:
            type: array
            items:
              $ref: "#/components/schemas/ValidatorStatus"
          description: Validator status parameter
        - in: query
          name: sortField
          schema:
            type: string
            enum: [votingPower, commission, rank]
          description: Sort field
        - in: query
          name: sortOrder
          schema:
            type: string
            enum: [asc, desc]
          description: Sort order - ignored if sortField is not provided
      responses:
        "200":
          description: A list of validator.
          content:
            application/json:
              schema:
                type: object
                required: [results, pagination]
                properties:
                  results:
                    type: array
                    items:
                      $ref: "#/components/schemas/Validator"
                  pagination:
                    $ref: "#/components/schemas/Pagination"
  /api/v1/pos/validator/all:
    get:
      summary: Get all validators, non paginated
      parameters:
        - in: query
          name: state
          schema:
            type: array
            items:
              $ref: "#/components/schemas/ValidatorStatus"
          description: Validator status parameter
      responses:
        "200":
          description: A list of validator.
          content:
            application/json:
              schema:
                type: array
                items:
                  $ref: "#/components/schemas/Validator"
  /api/v1/pos/reward/{address}:
    get:
      summary: Get all the rewards for an address
      parameters:
        - in: path
          name: address
          schema:
            type: string
          required: true
          description: The delegator address
      responses:
        "200":
          description: A list of rewards.
          content:
            application/json:
              schema:
                type: array
                items:
                  $ref: "#/components/schemas/Reward"
  /api/v1/pos/bond/{address}:
    get:
      summary: Get all the bonds for an address
      parameters:
        - in: path
          name: address
          schema:
            type: string
          required: true
          description: The delegator address
        - in: query
          name: page
          schema:
            type: integer
            minimum: 1
          description: Pagination parameter
        - in: query
          name: activeAt
          schema:
            type: integer
            minimum: 0
          description: Get all bonds that are active at this epoch
      responses:
        "200":
          description: A list of bonds.
          content:
            application/json:
              schema:
                type: object
                required: [results, pagination]
                properties:
                  results:
                    type: array
                    items:
                      $ref: "#/components/schemas/Bond"
                  pagination:
                    $ref: "#/components/schemas/Pagination"
  /api/v1/pos/merged-bonds/{address}:
    get:
      summary: Get all the bonds for an address, with merged amounts, regardless of the status
      parameters:
        - in: path
          name: address
          schema:
            type: string
          required: true
          description: The delegator address
        - in: query
          name: page
          schema:
            type: integer
            minimum: 1
          description: Pagination parameter
      responses:
        "200":
          description: A list of bonds.
          content:
            application/json:
              schema:
                type: object
                required: [results, pagination]
                properties:
                  results:
                    type: array
                    items:
                      $ref: "#/components/schemas/MergedBond"
                  pagination:
                    $ref: "#/components/schemas/Pagination"
  /api/v1/pos/unbond/{address}:
    get:
      summary: Get all the unbonds for an an address
      parameters:
        - in: path
          name: address
          schema:
            type: string
          required: true
          description: The delegator address
        - in: query
          name: page
          schema:
            type: integer
            minimum: 1
          description: Pagination parameter
        - in: query
          name: activeAt
          schema:
            type: integer
            minimum: 0
          description: Get all unbonds that are active at this epoch( < )
      responses:
        "200":
          description: A list of unbonds.
          content:
            application/json:
              schema:
                type: object
                required: [results, pagination]
                properties:
                  results:
                    type: array
                    items:
                      $ref: "#/components/schemas/Unbond"
                  pagination:
                    $ref: "#/components/schemas/Pagination"
  /api/v1/pos/merged-unbonds/{address}:
    get:
      summary: Get all the unbonds for an an address with merged withdraw amounts
      parameters:
        - in: path
          name: address
          schema:
            type: string
          required: true
          description: The delegator address
        - in: query
          name: page
          schema:
            type: integer
            minimum: 1
          description: Pagination parameter
      responses:
        "200":
          description: A list of unbonds.
          content:
            application/json:
              schema:
                type: object
                required: [results, pagination]
                properties:
                  results:
                    type: array
                    items:
                      $ref: "#/components/schemas/Unbond"
                  pagination:
                    $ref: "#/components/schemas/Pagination"
  /api/v1/pos/withdraw/{address}:
    get:
      summary: Get all the withdraws for an address at a specific epoch
      parameters:
        - in: path
          name: address
          schema:
            type: string
          required: true
          description: The delegator address
        - in: query
          name: epoch
          schema:
            type: integer
          description: The epoch
        - in: query
          name: page
          schema:
            type: integer
            minimum: 1
          description: Pagination parameter
      responses:
        "200":
          description: A list of withdraws.
          content:
            application/json:
              schema:
                type: object
                required: [results, pagination]
                properties:
                  results:
                    type: array
                    items:
                      $ref: "#/components/schemas/Withdraw"
                  pagination:
                    $ref: "#/components/schemas/Pagination"
  /api/v1/pos/voting-power:
    get:
      summary: Get the total voting power
      responses:
        "200":
          description: The total voting power.
          content:
            application/json:
              schema:
                $ref: "#/components/schemas/VotingPower"
  /api/v1/gov/proposal:
    get:
      summary: Get a list of governance proposals
      parameters:
        - in: query
          name: page
          schema:
            type: integer
            minimum: 1
          description: Pagination parameter
        - in: query
          name: status
          schema:
            type: string
            enum: [pending, votingPeriod, passed, rejected, executedPassed, executedRejected]
          description: The status of the proposal
        - in: query
          name: kind
          schema:
            type: string
            enum: [default, defaultWithWasm, pgfSteward, pgfFunding]
          description: The status of the proposal
        - in: query
          name: pattern
          schema:
            type: string
          description: The status of the proposal
      responses:
        "200":
          description: A list of governance proposal.
          content:
            application/json:
              schema:
                type: object
                required: [results, pagination]
                properties:
                  results:
                    type: array
                    items:
                      $ref: "#/components/schemas/Proposal"
                  pagination:
                    $ref: "#/components/schemas/Pagination"
  /api/v1/gov/proposal/all:
    get:
      summary: Get a list of all governance proposals
      parameters:
        - in: query
          name: status
          schema:
            type: string
            enum: [pending, votingPeriod, passed, rejected, executedPassed, executedRejected]
          description: The status of the proposal
        - in: query
          name: kind
          schema:
            type: string
            enum: [default, defaultWithWasm, pgfSteward, pgfFunding]
          description: The status of the proposal
        - in: query
          name: pattern
          schema:
            type: string
          description: The status of the proposal
      responses:
        "200":
          description: A list of governance proposals.
          content:
            application/json:
              schema:
                type: array
                items:
                  $ref: "#/components/schemas/Proposal"
  /api/v1/gov/proposal/{id}:
    get:
      summary: Get a governance proposal by proposal id
      parameters:
        - in: path
          name: id
          schema:
            type: integer
            minimum: 0
          required: true
          description: Proposal id
      responses:
        "200":
          description: A Governance proposal.
          content:
            application/json:
              schema:
                $ref: "#/components/schemas/Proposal"
  /api/v1/gov/proposal/{id}/data:
    get:
      summary: Get a governance proposal data by proposal id
      parameters:
        - in: path
          name: id
          schema:
            type: integer
            minimum: 0
          required: true
          description: Proposal id
      responses:
        '200':
          description: A Governance proposal data.
  /api/v1/gov/proposal/{id}/votes:
    get:
      summary: Get all the votes for a governance proposal
      parameters:
        - in: path
          name: id
          schema:
            type: integer
            minimum: 1
          required: true
          description: Proposal id
      responses:
        "200":
          description: A list of votes for a governance proposal.
          content:
            application/json:
              schema:
                type: object
                required: [results, pagination]
                properties:
                  results:
                    type: array
                    items:
                      $ref: "#/components/schemas/Vote"
                  pagination:
                    $ref: "#/components/schemas/Pagination"
  /api/v1/gov/proposal/{id}/votes/{address}:
    get:
      summary: Get all the votes for a governance proposal from an address
      parameters:
        - in: path
          name: id
          schema:
            type: integer
            minimum: 1
          required: true
          description: Proposal id
        - in: path
          name: address
          schema:
            type: string
          required: true
          description: The voter address
      responses:
        "200":
          description: A list of votes.
          content:
            application/json:
              schema:
                type: array
                items:
                  $ref: "#/components/schemas/Vote"
  /api/v1/gov/voter/{address}/votes:
    get:
      summary: Get all the votes from a voter
      parameters:
        - in: path
          name: address
          schema:
            type: string
          required: true
          description: The voter address
      responses:
        "200":
          description: A list of votes.
          content:
            application/json:
              schema:
                type: array
                items:
                  $ref: "#/components/schemas/Vote"
  /api/v1/pgf/payments:
    get:
      summary: Get all the pgf payments with pagination
      responses:
        "200":
          description: A list of pgf payment with pagination.
          content:
            application/json:
              schema:
                type: object
                required: [results, pagination]
                properties:
                  results:
                    type: array
                    items:
                      $ref: "#/components/schemas/PgfPayment"
                  pagination:
                    $ref: "#/components/schemas/Pagination"
  /api/v1/pgf/payments/{proposal_id}:
    get:
      summary: Get all pgf payments for a proposal id
      parameters:
        - in: path
          name: proposal_id
          schema:
            type: string
          required: true
          description: The proposal id
      responses:
        "200":
          description: The pgf payments related to the proposal id.
          content:
            application/json:
              schema:
                type: array
                items:
                  $ref: "#/components/schemas/PgfPayment"
  /api/v1/account/{address}:
    get:
      summary: Get the all the tokens balances of an address
      parameters:
        - in: path
          name: address
          schema:
            type: string
          required: true
          description: The address account
      responses:
        "200":
          description: A List of balances.
          content:
            application/json:
              schema:
                type: array
                items:
                  $ref: "#/components/schemas/Balance"
  /api/v1/revealed-public-key/{address}:
    get:
      summary: Get revealed public key for an address if exists
      parameters:
        - in: path
          name: address
          schema:
            type: string
          required: true
          description: The address account
      responses:
        "200":
          description: Revealed public key.
          content:
            application/json:
              schema:
                $ref: "#/components/schemas/RevealedPk"
  /api/v1/masp/aggregates:
    get:
      summary: Get inflows and outflows from/to the MASP pool
      responses:
        "200":
          description: Get the inflows and outflows from/to the MASP pool
          content:
            application/json:
              schema:
                $ref: "#/components/schemas/MaspPoolAggregateResponse"
  /api/v1/gas-price:
    get:
      summary: Get all the gas prices
      responses:
        "200":
          description: Gas price table
          content:
            application/json:
              schema:
                $ref: "#/components/schemas/GasPriceTable"
  /api/v1/gas-price/{token}:
    get:
      parameters:
        - in: path
          name: token
          schema:
            type: string
          required: true
          description: The gas token.
      summary: Get the gas price per token type
      responses:
        "200":
          description: Gas price table
          content:
            application/json:
              schema:
                $ref: "#/components/schemas/GasPriceTable"
  /api/v1/gas/estimate:
    get:
      summary: Get an estimate for a transaction
      parameters:
        - in: query
          name: bond
          schema:
            type: integer
            minimum: 1
            maximum: 100
        - in: query
          name: claim_rewards
          schema:
            type: integer
            minimum: 1
            maximum: 100
        - in: query
          name: unbond
          schema:
            type: integer
            minimum: 1
            maximum: 100
        - in: query
          name: transparent_transfer
          schema:
            type: integer
            minimum: 1
            maximum: 100
        - in: query
          name: shielded_transfer
          schema:
            type: integer
            minimum: 1
            maximum: 100
        - in: query
          name: shielding_transfer
          schema:
            type: integer
            minimum: 1
            maximum: 100
        - in: query
          name: unshielding_transfer
          schema:
            type: integer
            minimum: 1
            maximum: 100
        - in: query
          name: vote
          schema:
            type: integer
            minimum: 1
            maximum: 100
        - in: query
          name: ibc_unshielding_transfer
          schema:
            type: integer
            minimum: 1
            maximum: 100
        - in: query
          name: ibc_shielding_transfer
          schema:
            type: integer
            minimum: 1
            maximum: 100
        - in: query
          name: ibc_transparent_transfer
          schema:
            type: integer
            minimum: 1
            maximum: 100
        - in: query
          name: withdraw
          schema:
            type: integer
            minimum: 1
            maximum: 100
        - in: query
          name: reveal_pk
          schema:
            type: integer
            minimum: 1
            maximum: 100
        - in: query
          name: redelegate
          schema:
            type: integer
            minimum: 1
            maximum: 100
        - in: query
          name: signatures
          schema:
            type: integer
            minimum: 1
            maximum: 20
        - in: query
          name: tx_size
          schema:
            type: integer
            minimum: 1
      responses:
        "200":
          description: A gas estimate.
          content:
            application/json:
              schema:
                $ref: "#/components/schemas/GasEstimate"
  /api/v1/chain/token:
    get:
      summary: Get chain tokens
      responses:
        "200":
          description: Chain tokens
          content:
            application/json:
              schema:
                type: array
                items:
                  oneOf:
                    - $ref: "#/components/schemas/NativeToken"
                    - $ref: "#/components/schemas/IbcToken"
              examples:
                native:
                  summary: An example of native token
                  value:
                    - address: tnam1qqg0jc68dx69d7klxg6n39qtcc6qnhc93senzthk]
                ibc:
                  summary: An example of ibc token
                  value:
                    - address: tnam1pkg30gnt4q0zn7j00r6hms4ajrxn6f5ysyyl7w9m
                      trace: transfer/channel-2/uatom
  /api/v1/chain/token-supply:
    get:
      summary: Get the supply of some token at the given epoch
      parameters:
        - in: query
          name: address
          schema:
            type: string
          required: true
          description: Address of the token
        - in: query
          name: epoch
          schema:
            type: integer
            minimum: 0
          description: Epoch to query
      responses:
        "200":
          description: Chain token supply
          content:
            application/json:
              schema:
                $ref: "#/components/schemas/TokenSupply"
  /api/v1/chain/parameters:
    get:
      summary: Get chain parameters
      responses:
        "200":
          description: Chain parameters
          content:
            application/json:
              schema:
                $ref: "#/components/schemas/Parameters"
  /api/v1/chain/rpc-url:
    get:
      summary: Get rpc url that indexer connects to
      responses:
        "200":
          description: Rpc url
          content:
            application/json:
              schema:
                $ref: "#/components/schemas/RpcUrl"
  /api/v1/chain/block/latest:
    get:
      summary: Get the latest block processed by the chain crawler
      responses:
        "200":
          description: Block height
          content:
            application/json:
              schema:
                type: object
                required: [height]
                properties:
                  height:
                    type: string
  /api/v1/chain/epoch/latest:
    get:
      summary: Get the latest epoch processed by the chain crawler
      responses:
        "200":
          description: Epoch
          content:
            application/json:
              schema:
                type: object
                required: [epoch]
                properties:
                  height:
                    type: string
  /api/v1/chain/wrapper/{tx_id}:
    get:
      summary: Get the wrapper transaction by hash
      parameters:
        - in: path
          name: tx_id
          schema:
            type: string
          required: true
          description: Tx id hash
      responses:
        "200":
          description: Wrapper transaction
          content:
            application/json:
              schema:
                $ref: "#/components/schemas/WrapperTransaction"
  /api/v1/chain/inner/{tx_id}:
    get:
      summary: Get the inner transaction by hash
      parameters:
        - in: path
          name: tx_id
          schema:
            type: string
          required: true
          description: Tx id hash
      responses:
        "200":
          description: Inner transaction
          content:
            application/json:
              schema:
                $ref: "#/components/schemas/InnerTransaction"
  /api/v1/ibc/{tx_id}/status:
    get:
      summary: Get the status of an IBC transfer by tx id
      parameters:
        - in: path
          name: tx_id
          schema:
            type: string
          required: true
          description: Tx id hash
      responses:
        "200":
          description: Status of the IBC transfer
          content:
            application/json:
              schema:
                type: object
                properties:
                  status:
                    type: string
                    enum: [unknown, timeout, success, fail]
  /api/v1/block/height/{value}:
    get:
      summary: Get the block by height
      parameters:
        - in: path
          name: value
          schema:
            type: number
          required: true
          description: Block height
      responses:
        "200":
          description: Block info
          content:
            application/json:
              schema:
                $ref: "#/components/schemas/Block"
  /api/v1/block/timestamp/{value}:
    get:
      summary: Get the block by timestamp
      parameters:
        - in: path
          name: value
          schema:
            type: number
          required: true
          description: Block timestamp
      responses:
        "200":
          description: Block info
          content:
            application/json:
              schema:
                $ref: "#/components/schemas/Block"
  /api/v1/crawlers/timestamps:
    get:
      summary: Get timestamps of the last activity of the crawlers
      parameters:
        - in: query
          name: crawler_names
          schema:
            type: array
            items:
              type: string
              enum: [chain, governance, parameters, pos, rewards, transactions]
          description: The crawler names
      responses:
        "200":
          description: Inner transaction
          content:
            application/json:
              schema:
                type: array
                items:
                  type: object
                  required: [name, timestamp]
                  properties:
                    name:
                      type: string
                      enum:
                        [
                          chain,
                          governance,
                          parameters,
                          pos,
                          rewards,
                          transactions,
                        ]
                    timestamp:
                      type: number
                    last_processed_block_height:
                      type: number
  /api/v1/chain/history:
    get:
      summary: Get a paginated list of transaction for a list of addresses
      parameters:
        - in: query
          name: addresses
          schema:
            type: array
            items:
              type: string
            minItems: 1
            maxItems: 10
          description: The list of address. Must contain at least 1 element
      responses:
        "200":
          description: Pagined historic transaction list.
          content:
            application/json:
              schema:
                type: object
                required: [results, pagination]
                properties:
                  results:
                    type: array
                    items:
                      $ref: "#/components/schemas/TransactionHistory"
                  pagination:
                    $ref: "#/components/schemas/Pagination"
components:
  schemas:
    Validator:
      type: object
      required:
        [
          validatorId,
          address,
          name,
          votingPower,
          maxCommission,
          commission,
          state,
        ]
      properties:
        validatorId:
          type: string
        rank:
          type: number
        address:
          type: string
        votingPower:
          type: string
        maxCommission:
          type: string
        commission:
          type: string
        name:
          type: string
        email:
          type: string
        website:
          type: string
        description:
          type: string
        discordHandle:
          type: string
        avatar:
          type: string
        state:
          $ref: "#/components/schemas/ValidatorStatus"
    ValidatorStatus:
      type: string
      enum:
        [
          consensus,
          belowCapacity,
          belowThreshold,
          inactive,
          jailed,
          unknown,
          unjailing,
          deactivating,
          reactivating,
        ]
    Proposal:
      type: object
      required:
        [
          id,
          content,
          type,
          author,
          startEpoch,
          endEpoch,
          activationEpoch,
          startTime,
          endTime,
          currentTime,
          activationTime,
          status,
          yayVotes,
          nayVotes,
          abstainVotes,
          tallyType,
        ]
      properties:
        id:
          type: number
        content:
          type: string
        type:
          type: string
          enum: [default, defaultWithWasm, pgfSteward, pgfFunding]
        tallyType:
          type: string
          enum: [twoFifths, oneHalfOverOneThird, lessOneHalfOverOneThirdNay]
        data:
          type: string
        author:
          type: string
        startEpoch:
          type: number
        endEpoch:
          type: number
        activationEpoch:
          type: number
        startTime:
          type: string
        endTime:
          type: string
        currentTime:
          type: string
        activationTime:
          type: string
        status:
          type: string
          enum: [pending, voting, passed, rejected, executedPassed, executedRejected]
        yayVotes:
          type: number
        nayVotes:
          type: number
        abstainVotes:
          type: number
    Vote:
      type: object
      required: [proposalId, vote, voterAddress]
      properties:
        proposalId:
          type: number
        vote:
          type: string
          enum: [yay, nay, abstain, unknown]
        voterAddress:
          type: string
    Reward:
      type: object
      properties:
        validator:
          $ref: "#/components/schemas/Validator"
        minDenomAmount:
          type: string
          format: float
          minimum: 0
    Bond:
      type: object
      required: [validator, minDenomAmount, status, startEpoch]
      properties:
        validator:
          $ref: "#/components/schemas/Validator"
        minDenomAmount:
          type: string
        status:
          type: string
          enum: [active, inactive]
        startEpoch:
<<<<<<< HEAD
          type: number
=======
          type: string
    RedelegationInfo:
      type: object
      required: [earliest_redelegation_epoch, earliest_redelegation_time]
      properties:
        earliest_redelegation_epoch:
          type: string
        earliest_redelegation_time:
          type: string
>>>>>>> 2f5f8de9
    MergedBond:
      type: object
      required: [validator, minDenomAmount]
      properties:
        validator:
          $ref: "#/components/schemas/Validator"
        minDenomAmount:
          type: string
        redelegationInfo:
          $ref: '#/components/schemas/RedelegationInfo'
    Unbond:
      type: object
      required:
        [validator, minDenomAmount, withdrawEpoch, withdrawTime, canWithdraw]
      properties:
        validator:
          $ref: "#/components/schemas/Validator"
        minDenomAmount:
          type: string
        withdrawEpoch:
          type: string
        withdrawTime:
          type: string
        canWithdraw:
          type: boolean
    Withdraw:
      type: object
      required: [minDenomAmount, withdrawEpoch]
      properties:
        validator:
          $ref: "#/components/schemas/Validator"
        minDenomAmount:
          type: string
          format: float
          minimum: 0
        withdrawEpoch:
          type: number
    VotingPower:
      type: object
      required: [totalVotingPower]
      properties:
        totalVotingPower:
          type: string
    Balance:
      type: object
      required: [token, minDenomAmount]
      properties:
        token:
          oneOf:
            - $ref: "#/components/schemas/NativeToken"
            - $ref: "#/components/schemas/IbcToken"
        minDenomAmount:
          type: string
    MaspPoolAggregateResponse:
      type: object
      required: [tokenAddress, timeWindow, kind, totalAmount]
      properties:
        tokenAddress:
          type: string
        timeWindow:
          type: string
          enum: [oneDay, sevenDays, thirtyDays, allTime]
        kind:
          type: string
          enum: [inflows, outflows]
        totalAmount:
          type: string
    Pagination:
      type: object
      properties:
        page:
          type: string
          minimum: 0
        perPage:
          type: string
          minimum: 0
        totalPages:
          type: string
          minimum: 0
        totalItems:
          type: string
          minimum: 0
    PgfPayment:
      type: object
      required: [proposal_id, receipient, amount, kind, recurrence]
      properties:
        proposal_id:
          type: number
        receipient:
          type: string
        amount:
          type: string
        kind:
          type: string
          enum: [ibc, native]
        recurrence:
          type: string
          enum: [retro, continous]
    RevealedPk:
      type: object
      properties:
        publicKey:
          type: string
    GasPriceTable:
      type: array
      items:
        type: object
        required: [token, minDenomAmount]
        properties:
          token:
            oneOf:
              - $ref: "#/components/schemas/NativeToken"
              - $ref: "#/components/schemas/IbcToken"
          minDenomAmount:
            type: string
    GasEstimate:
      type: object
      required: [min, max, avg, totalEstimates]
      properties:
        min:
          type: number
        max:
          type: number
        avg:
          type: number
        totalEstimates:
          type: number
    NativeToken:
      type: object
      required: [address]
      properties:
        address:
          type: string
    IbcToken:
      type: object
      required: [address, trace]
      properties:
        address:
          type: string
        trace:
          type: string
    TokenSupply:
      type: object
      required:
        [
          address,
          totalSupply,
        ]
      properties:
        address:
          type: string
        totalSupply:
          type: number
        effectiveSupply:
          type: number
    Parameters:
      type: object
      required:
        [
          unbondingLength,
          pipelineLength,
          epochsPerYear,
          apr,
          nativeTokenAddress,
          chainId,
          genesisTime,
          minDuration,
          minNumOfBlocks,
          maxBlockTime,
          checksums,
          epochSwitchBlocksDelay,
          cubicSlashingWindowLength,
          duplicateVoteMinSlashRate,
          lightClientAttackMinSlashRate,
        ]
      properties:
        unbondingLength:
          type: number
        pipelineLength:
          type: number
        epochsPerYear:
          type: number
        apr:
          type: number
        nativeTokenAddress:
          type: string
        chainId:
          type: string
        genesisTime:
          type: string
        minDuration:
          type: string
        minNumOfBlocks:
          type: string
        maxBlockTime:
          type: string
        checksums:
          type: object
          additionalProperties:
            type: string
        epochSwitchBlocksDelay:
          type: number
        cubicSlashingWindowLength:
          type: number
        duplicateVoteMinSlashRate:
          type: number
        lightClientAttackMinSlashRate:
          type: number

    RpcUrl:
      type: object
      required: [url]
      properties:
        url:
          type: string
    WrapperTransaction:
      type: object
      required:
        [
          txId,
          feePayer,
          feeToken,
          gasLimit,
          blockHeight,
          innerTransactions,
          exitCode,
          atomic,
        ]
      properties:
        id:
          type: string
        feePayer:
          type: string
        feeToken:
          oneOf:
              - $ref: "#/components/schemas/NativeToken"
              - $ref: "#/components/schemas/IbcToken"
        gasLimit:
          type: number
        amountPerGasUnit:
          type: number
          format: float
        gasUsed:
          type: number
        blockHeight:
          type: string
        innerTransactions:
          type: array
          items:
            type: object
            required: [txId, kind, exitCode]
            properties:
              Id:
                type: string
              kind:
                type: string
                enum:
                  [
                    "transparentTransfer",
                    "shieldedTransfer",
                    "shieldingTransfer",
                    "unshieldingTransfer",
                    "bond",
                    "redelegation",
                    "unbond",
                    "withdraw",
                    "claimRewards",
                    "voteProposal",
                    "initProposal",
                    "changeMetadata",
                    "changeCommission",
                    "revealPk",
                    "deactivateValidator",
                    "reactivateValidator",
                    "unjailValidator",
                    "unknown",
                  ]
              exitCode:
                type: string
                enum: [applied, rejected]
              memo:
                type: string
              data:
                type: string
        exitCode:
          type: string
          enum: [applied, rejected]
        atomic:
          type: boolean
    InnerTransaction:
      type: object
      required: [txId, kind, wrapperId, exitCode]
      properties:
        id:
          type: string
        wrapperId:
          type: string
        kind:
          type: string
          enum:
            [
              "transparentTransfer",
              "shieldedTransfer",
              "shieldingTransfer",
              "unshieldingTransfer",
              "bond",
              "redelegation",
              "unbond",
              "withdraw",
              "claimRewards",
              "voteProposal",
              "initProposal",
              "changeMetadata",
              "changeCommission",
              "revealPk",
              "unknown",
            ]
        exitCode:
          type: string
          enum: [applied, rejected]
        memo:
          type: string
        data:
          type: string
    Block:
      type: object
      required: [height]
      properties:
        height:
          type: number
        hash:
          type: string
        appHash:
          type: string
        timestamp:
          type: string
        proposer:
          type: string
        transactions:
          type: array
          items:
            type: string
        parentHash:
          type: string
        epoch:
          type: string
    TransactionHistory:
      type: object
      required: [txId, kind, wrapperId, exitCode]
      properties:
        tx:
          type: object
          required: [txId, kind, wrapperId, exitCode]
          properties:
            tx:
              type: string
            wrapperId:
              type: string
            kind:
              type: string
              enum:
                [
                  "transparentTransfer",
                  "shieldedTransfer",
                  "shieldingTransfer",
                  "unshieldingTransfer",
                  "bond",
                  "redelegation",
                  "unbond",
                  "withdraw",
                  "claimRewards",
                  "voteProposal",
                  "initProposal",
                  "changeMetadata",
                  "changeCommission",
                  "revealPk",
                  "unknown",
                ]
            exitCode:
              type: string
              enum: [applied, rejected]
            memo:
              type: string
            data:
              type: string
        target:
          type: string
        kind:
          type: string
          enum: [received, sent]
        block_height:
          type: number
    IbcRateLimit:
      type: object
      required: [tokenAddress, throughputLimit]
      properties:
        tokenAddress:
          type: string
        throughputLimit:
          type: number
    IbcTokenFlow:
      type: object
      required: [tokenAddress, withdraw, deposit]
      properties:
        tokenAddress:
          type: string
        withdraw:
          type: number
        deposit:
          type: number
    IbcTokenThroughput:
      type: object
      required: [throughput, limit]
      properties:
        throughput:
          type: number
        limit:
          type: number<|MERGE_RESOLUTION|>--- conflicted
+++ resolved
@@ -1137,9 +1137,6 @@
           type: string
           enum: [active, inactive]
         startEpoch:
-<<<<<<< HEAD
-          type: number
-=======
           type: string
     RedelegationInfo:
       type: object
@@ -1149,7 +1146,6 @@
           type: string
         earliest_redelegation_time:
           type: string
->>>>>>> 2f5f8de9
     MergedBond:
       type: object
       required: [validator, minDenomAmount]
