--- conflicted
+++ resolved
@@ -55,31 +55,10 @@
             TransactionKind::ReactivateValidator(_) => {
                 Self::ReactivateValidator
             }
-<<<<<<< HEAD
-            TransactionKind::Bond(_) => TransactionKindDb::Bond,
-            TransactionKind::Redelegation(_) => TransactionKindDb::Redelegation,
-            TransactionKind::Unbond(_) => TransactionKindDb::Unbond,
-            TransactionKind::Withdraw(_) => TransactionKindDb::Withdraw,
-            TransactionKind::ClaimRewards(_) => TransactionKindDb::ClaimRewards,
-            TransactionKind::ProposalVote(_) => TransactionKindDb::VoteProposal,
-            TransactionKind::InitProposal(_) => TransactionKindDb::InitProposal,
-            TransactionKind::MetadataChange(_) => {
-                TransactionKindDb::ChangeMetadata
-            }
-            TransactionKind::CommissionChange(_) => {
-                TransactionKindDb::ChangeCommission
-            }
-            TransactionKind::RevealPk(_) => TransactionKindDb::RevealPk,
-            TransactionKind::BecomeValidator(_) => {
-                TransactionKindDb::BecomeValidator
-            }
-            TransactionKind::Unknown(_) => TransactionKindDb::Unknown,
-=======
             TransactionKind::RevealPk(_) => Self::RevealPk,
             TransactionKind::BecomeValidator(_) => Self::BecomeValidator,
             TransactionKind::UnjailValidator(_) => Self::UnjailValidator,
-            TransactionKind::Unknown => Self::Unknown,
->>>>>>> 59dddc71
+            TransactionKind::Unknown(_) => TransactionKindDb::Unknown,
         }
     }
 }
