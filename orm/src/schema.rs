--- conflicted
+++ resolved
@@ -38,7 +38,6 @@
         std::fmt::Debug,
         diesel::sql_types::SqlType,
     )]
-<<<<<<< HEAD
     #[diesel(postgres_type(name = "payment_kind"))]
     pub struct PaymentKind;
 
@@ -49,10 +48,14 @@
     )]
     #[diesel(postgres_type(name = "payment_recurrence"))]
     pub struct PaymentRecurrence;
-=======
+
+    #[derive(
+        diesel::query_builder::QueryId,
+        std::fmt::Debug,
+        diesel::sql_types::SqlType,
+    )]
     #[diesel(postgres_type(name = "history_kind"))]
     pub struct HistoryKind;
->>>>>>> 01fd6b15
 
     #[derive(
         diesel::query_builder::QueryId,
@@ -393,11 +396,8 @@
 diesel::joinable!(ibc_token -> token (address));
 diesel::joinable!(inner_transactions -> wrapper_transactions (wrapper_id));
 diesel::joinable!(pos_rewards -> validators (validator_id));
-<<<<<<< HEAD
 diesel::joinable!(public_good_funding -> governance_proposals (proposal_id));
-=======
 diesel::joinable!(transaction_history -> inner_transactions (inner_tx_id));
->>>>>>> 01fd6b15
 diesel::joinable!(unbonds -> validators (validator_id));
 diesel::joinable!(wrapper_transactions -> blocks (block_height));
 
